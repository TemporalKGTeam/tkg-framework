# config-default.yaml: LibKGE's default configuration options

# Control output is printed to the console.
console:
  # If set, no console output is produced
  quiet: False
<<<<<<< HEAD
  folder: "/mnt/data1/ma/gengyuan/experiment/logging"
=======
#  folder: "/Users/GengyuanMax/workspace/tkge/"
  folder: /Users/GengyuanMax/workplace/logging/tcomplex
>>>>>>> 41c0e7f3


  # Formatting of trace entries folsr console output after certain events, such as
  # finishing an epoch. Each entry is a key-value pair, where the key refers to
  # the type of event and the value is a Python expression (which may access
  # variables "trace" and "config" as well as all trace entries). If no
  # expression for a given key is specified or if the expression is empty, the
  # full trace is produced.
  #
  # Supported keys: train_epoch, eval_epoch
  #
  # Example (one liners for train and eval):
  # format:
  #   train_epoch: 'f"{config.get(''train.type'')}-{config.get(''train.loss'')}: epoch={epoch:3d} avg_cost={avg_cost:.4E} avg_loss={avg_loss:.4E} avg_pens={sum(avg_penalties.values()):.4E} time={epoch_time:.2f}"'
  #   eval_epoch: 'f"{config.get(''eval.type'')}: epoch={epoch:3d} {config.get(''valid.metric'')}={trace[config.get(''valid.metric'')]:.4E} time={epoch_time:.2f}"'
  format: {}


# Job-level configuration options.
task:
  # Type of job to run. Possible values are "train", "eval", and "search". See
  # the corresponding configuration keys for mode information.
  type: train

  # Main device to use for this job (e.g., 'cpu', 'cuda', 'cuda:0')
  device: 'cpu'

  reciprocal_relation: False


# The seeds of the PRNGs can be set manually for (increased) reproducibility.
# Use -1 to disable explicit seeding.
random_seed:
  # Seed used to initialize each of the PRNGs below in case they do not have
  # their own seed specified. The actual seed used computed from the value given
  # here and the name of the PRNG (e.g., python, torch, ...). If -1, disable
  # default seeding.
  default: -1

  python: -1
  torch: -1
  numpy: -1
  numba: -1


## DATASET #####################################################################

dataset:
  # data folder includes train, val, test files
#  folder: '/Users/GengyuanMax/workspace/tkge/data/icews14'
<<<<<<< HEAD
  folder: '/mnt/data1/ma/gengyuan/experiment/tkg-framework/data/icews14'
=======
  folder: '/Users/GengyuanMax/workspace/tkg-framework/data/icews14'
>>>>>>> 41c0e7f3

  # indexes mapping [false, true]
  # TODO 可以保存到cache
  mapping: False
  filter: False
  temporal:
    resolution: "day"
    index: False
    float: True
  args: ~



  # Specify a data here. There must be a folder of that name under "data/".
  # If this folder contains a data.yaml file, it overrides the defaults
  # specified below.
  name: 'icews14'

  # Number of entities. If set to -1, automatically determined from the
  # entity_ids file (see below).
  num_entities: -1

  # Number of relations. If set to -1, automatically determined from the
  # relation_ids file (see below).
  num_relations: -1

    # A list of files associated with this data, each associated with a key.
  # Each entry must contain at least the filename and the type fields.


  # Files that store human-readble string representations of each
  # entity/relation. These files are optional.
  #
  # Type can be map (field 0 is internal index) or idmap (field 0 is external
  # id).


  # Additional files can be added as needed
  +++: +++

  # Whether to store processed data files and indexes as binary files in the
  # data directory. This enables faster loading at the cost of storage space.
  # LibKGE will ensure that pickled files are only used when not outdated. Note
  # that the value specified here may be overwritten by data-specific choices
  # (in data.yaml).
  pickle: True

  # Additional data specific keys can be added as needed


## MODEL #######################################################################

# Which KGE model to use. Examples include "rescal", "complex", "distmult",
# "transe", or "conve". For available models, see the project homepage and/or
# configuration files under kge/model.
model:
  type: 'de_simple'
  embedding:
    emb_dim: 100
    se_prop: 0.68
  dropout: 0.4
  args: ~


negative_sampling:
  type: 'time_agnostic'
  num_samples: 500
  filter: False
  as_matrix: True
  target: both
  args: ~


## TRAINING ####################################################################

# Options of training jobs (job.type=="train")
train:
  # Split used for training (specified under 'data.files').
  split: train
  type: negative_sampling

  loss:
    type: cross_entropy_loss
    args: ~

  max_epochs: 500


  loader:
    num_workers: 0
    pin_memory: False
    drop_last: False
    timeout: 0

  valid:
    split: test # in [test or valid]
    every: 10
    batch_size: 100
    filter: time-aware  # in [off, static, time-aware]
    ordering: optimistic    # in [optimistic, peesimistic]
    k: [1, 3, 10]

  batch_size: 512
  subbatch_size: -1
  subbatch_auto_tune: False
  optimizer:
    type: Adam
    args:
      lr: 0.001
<<<<<<< HEAD
      # reg_lambda: 0.0
=======
>>>>>>> 41c0e7f3

    default:
      type: Adam           # sgd, adagrad, adam

      args:
        +++: +++

  regularizer: ~
  inplace_regularizer: ~

  # Learning rate scheduler to use. Any scheduler from torch.optim.lr_scheduler
  # can be used (e.g., ReduceLROnPlateau). When left empty, no LR scheduler is
  # used.
  lr_scheduler: ""

  # Additional arguments for the scheduler.
  lr_scheduler_args:
    +++: +++

  # When to write entries to the trace file.
  trace_level: epoch           # batch, epoch

  # When to create checkpoints
  checkpoint:
    # In addition the the checkpoint of the last epoch (which is transient),
    # create an additional checkpoint every this many epochs. Disable additional
    # checkpoints with 0.
<<<<<<< HEAD
    folder: /mnt/data1/ma/gengyuan/experiment/ckpt
=======
    folder: /Users/GengyuanMax/workplace/ckpt/
>>>>>>> 41c0e7f3
    every: 1

    # Keep this many most recent additional checkpoints.
    keep: 3

  # When set, LibKGE automatically corrects certain invalid configuration
  # options. Each such change is logged. When not set and the configuration is
  # invalid, LibKGE raises an error.
  auto_correct: False

  # Abort training (with an error) when the value of the cost function becomes
  # not a number.
  abort_on_nan: True

  # If set, create a PDF of the compute graph (of first batch of first epoch).
  visualize_graph: False

  # Other options


eval:
  filter: time-aware
  ordering: descending
  preference: optimistic
  k: [1,3,10]


test:
  batch_size: 256
  loader:
    num_workers: 0
    pin_memory: False
    drop_last: False
    timeout: 0
  model_path: +++ # TODO




# Options for KvsAll training (train.type=="KvsAll")
KvsAll:
  # Amount of label smoothing (disabled when 0) for sp_ and _po queries.
  # Disencourages models to perform extreme predictions (0 or 1).
  #
  # Technically, reduces all labels by fraction given by this value and
  # subsequently increases them by 1.0/num_entities. For example, 0s become
  # 1.0/num_entities and 1s become (1.0-label_smoothing)+1.0/num_entities.
  #
  # This form of label smoothing was used by ConvE
  # ( https://github.com/TimDettmers/ConvE/blob/853d7010a4b569c3d24c9e6eeaf9dc3535d78832/main.py#L156) with a default value of 0.1.
  label_smoothing: 0.0

  # Query types used during training. Here _ indicates the prediction target.
  # For example, sp_ means queries of form (s,p,?): predict all objects for each
  # distinct subject-predicate pair (s,p).
  query_types:
    sp_: True
    s_o: False
    _po: True

## Options for negative sampling training (train.type=="negative_sampling")
#negative_sampling:
#  # Negative sampler to use
#  # - uniform  : samples entities/relations for corruption uniformly from the set
#  #              of entities/relations
#  # - frequency: samples entities/relations for corruption based on their relative
#  #              frequency in the corresponding slot in the training data
#  sampling_type: uniform
#
#  # Options for sampling type frequency (negative_sampling.sampling_type=="frequency")
#  frequency:
#    # Smoothing constant to add to frequencies in training data (disable with
#    # 0). Corresponds to a symmetric Dirichlet prior.
#    smoothing: 1
#
#  # Number of times each slot of each positive triple is corrupted by the
#  # sampler to obtain negative triples.
#  num_samples:
#    s: 3
#    p: 0          # -1 means: same as s
#    o: -1         # -1 means: same as s
#
#  # Whether to resample corrupted triples that occur in the training data (and
#  # are hence positives). Can be set separately for each slot.
#  filtering:
#    s: False       # filter and resample for slot s
#    p: False       # as above
#    o: False       # as above
#
#    split: ''      # split containing the positives; default is train.split
#
#    # Implementation to use for filtering.
#    # standard: use slow generic implementation, available for all samplers
#    # fast: use specialized fast implementation, available for some samplers
#    # fast_if_available: use fast implementation if available, else standard
#    implementation: fast_if_available
#
#  # Whether to share the s/p/o corruptions for all triples in the batch. This
#  # can make training more efficient. Cannot be used with together with
#  # filtering, but it is ensured that each triple does not get itself as a
#  # negative.
#  shared: False
#
#  # Type of shared sampling implementation:
#  #
#  # - naive: Each positive triples uses exactly the same set of shared samples,
#  #          even if it's own positive entity is in the shared sample as a
#  #          negative. Very fast.
#  # - default: Avoid that a positive triple's entity occurs in its shared
#  #            negative samples. This is done by using a shared sample size that
#  #            is one sample larger then needed. The actual sample of a triple
#  #            is then obtained by dropping the sample corresponding to its
#  #            positive entity (or a random one if there is no such sample).
#  shared_type: 'default'
#
#  # Whether sampling should be performed with replacement. Without replacement
#  # sampling is currently only supported for shared sampling.
#  with_replacement: True
#
#  # Implementation to use for the negative sampling job. Possible values are:
#  # - triple: Scores every positive and negative triple in the batch
#  # - all   : Scores against all possible targets and filters relevant scores
#  #           out of the resulting score matrix
#  # - batch : Scores against all targets contained in batch (or chunk) and
#  #           filters relevant scores out of the resulting score matrix.
#  # - auto  : Chooses best implementation based on num_samples.
#  #           'batch' if shared sampling is activated or max(num_samples.s,
#  #           num_samples.p, num_samples.o) > 30. 'triple' otherwise.
#  #
#  # 'batch' or 'auto' is recommended (faster) for models which have efficient
#  # implementations to score many targets at once. For all other models, use
#  # 'triple' (e.g., for TransE or RotatE in the current implementation).
#  implementation: triple

## VALIDATION AND EVALUATION ###################################################

# Options used for all evaluation jobs (job.type=="eval"). Also used during
# validation when training (unless overridden, see below). Right now, evaluation
# jobs compute a fixed set of metrics: MRR, HITS@k.
evaluation:
  # Split used for evaluation (specified under 'data.files').
  split: valid

  # Type of evaluation (entity_ranking, training_loss)
  type: entity_ranking

  # Batch size used during evaluation
  batch_size: 100

  # Amount of tracing information being written. When set to "example", traces
  # the rank of the correct answer for each example.
  trace_level: epoch            # example, batch, epoch

  # Number of workers used to construct batches. Leave at 0 for default (no
  # separate workers). Ofn Windows, only 0 is supported.
  num_workers: 0

  # Other options
  pin_memory: False


# Configuration options for model validation/selection during training. Applied
# in addition to the options set under "eval" above.
valid:
  # Split used for validation. If '', use eval.split, else override eval.split
  # during validation with this value.
  split: 'valid'

  # Validation is run every this many epochs during training (disable validation
  # with 0).
  every: 5

  # Name of the trace entry that holds the validation metric (higher value is
  # better). To add a custom metric, set this to a fresh name and define
  # metric_expr below.
  metric: mean_reciprocal_rank_filtered_with_test

  # If the above metric is not present in trace (e.g., because a custom metric
  # should be used), a Python expression to compute the metric. Can refer to
  # trace entries directly and to configuration options via config.
  #
  # Example: 'math.sqrt(mean_reciprocal_rank) + config.get("user.par")'
  metric_expr: 'float("nan")'

  # Whether the metric should be maximized (True, large value is better) or
  # minimized (False, small value is better). Affects things such as early
  # abort, learning rate scheduling, or hyperparameter search.
  metric_max: True

  early_stopping:
    # Grace period of validation runs before a training run is stopped early
    # (disable early stopping with 0). If the value is set to n, then training is
    # stopped when there has been no improvement (compared to the best overall
    # result so far) in the validation metric during the last n validation runs.
    patience: 5

    # A target validation metric value that should be reached after n epochs,
    # set to 0 epoch to turn off. Should be set very very conservatively and the
    # main purpose is for pruning completely useless hyperparameter settings
    # during hyper-parameter optimization.
    threshold:
      epochs: 0
      metric_value: 0.0

  # Amount of tracing information being written. When set to "example", traces
  # the rank of the correct answer for each example.
  trace_level: epoch

# specific configuration options for entity ranking
entity_ranking:
  # Splits used to filter for filtered metrics. The split using for evaluation
  # (as set above) will be added automatically if not present.
  filter_splits: [ 'train', 'valid' ]

  # Whether test data should be used for filtering even if the current filter
  # splits do not contain it (most notably: during validation). When this is set
  # to True and "test" is not already a filter split, *additionally* produces
  # "filtered_with_test" metrics (such as MRR or HITS@k). Apparently, many
  # existing models have been trained with this set to True during model
  # selection and using a metric such as
  # mean_reciprocal_rank_filtered_with_test.
  filter_with_test: True

  # How to handle cases with ties between the correct answer and other answers, e.g.,
  #  Query: (s, p, ?).
  #  Answers and score: a:10, b:10, c:10, d:11, e:9
  #  Correct: 'a'.
  #
  # Possible options are:
  # - worst_rank:        Use the highest rank of all answers that have the same
  #                      score as the correct answer. In example: 4.
  # - best_rank:         Use the lowest rank of all answers that have the same
  #                      score as the correct answer (competition scoring). In
  #                      example: 2.
  #                      DO NOT USE THIS OPTION, it leads to misleading evaluation
  #                      results. See https://arxiv.org/pdf/1911.03903.pdf
  # - rounded_mean_rank: Average between worst and best rank, rounded up
  #                      (rounded fractional ranking). In example: 3.
  tie_handling: rounded_mean_rank

  # Compute Hits@K for these choices of K
  hits_at_k_s: [1, 3, 10, 50, 100, 200, 300, 400, 500, 1000]

  # Perform evaluation in chunks of the specified size. When set, score against
  # at most this many entities simultaneouly during prediction. This reduces
  # memory consumption but may increase runtime. Useful when there are many
  # entities and/or memory-intensive models are used.
  chunk_size: -1                  # default: no chunking

  # Metrics are always computed over the entire evaluation data. Optionally,
  # certain more specific metrics can be computed in addition.
  metrics_per:
    head_and_tail: False          # head, tail; also applied to relation_type below
    relation_type: False          # 1-to-1, 1-to-N, N-to-1, N-to-N
    argument_frequency: False     # 25%, 50%, 75%, top quantiles per argument



## EVALUATION ##################################################################


## HYPERPARAMETER SEARCH #######################################################

# Options of hyperparameter search jobs (job.type=="search").
search:
  # The type of search to run (see descriptions below). Possible values: manual,
  # grid, ax
  type: ax

  # Maximum number of parallel training jobs to run during a search.
  num_workers: 1

  # Device pool to use for training jobs. If this list is empty, `job.device` is
  # used for all parallel searches. Otherwise, the first `search.num_workers`
  # devices from this list are used. If the number of devices specified here is
  # less than `search.num_workers`, the list wraps around so that devices are
  # used by multiple jobs in parallel.
  device_pool: [ ]

  # What to do when an error occurs during a training job. Possible values:
  # continue, abort
  on_error: abort

# Manually specify all configurations to try
manual_search:
  # If false, only creates training job folders but does not run the jobs.
  run: True

  # List of configurations to search. Each entry is a record with a field
  # 'folder' (where the training job is stored) and an arbitrary number of other
  # fields that define the search configuration (e.g.
  # 'train.optimizer_args.lr').
  configurations: []


# Metajob for a grid search. Creates a manual search job with all points on the
# grid.
grid_search:
  # If false, only creates manual search job configuration file but does not run
  # it. This may be useful to edit the configuration (e.g., change folder names)
  # or to copy the created configurations to an existing manual search job.
  run: True

  # Define the grid. This is a dict where the key is a (flattened or nested)
  # configuration option (e.g., "train.optimizer_args.lr") and the value is an
  # array of grid-search values (e.g., [ 0.1, 0.01 ]). No default values
  # specified.
  parameters:
    +++: +++

# Dynamic search job that picks configurations using ax
ax_search:
  # Total number of trials to run. Can be increased when a search job is
  # resumed.
  num_trials: 10

  # Number of sobol trials to run (-1: automatic); remaining trials are GP+EI.
  # If equal or larger than num_trials, only Sobal trials will be run.
  num_sobol_trials: -1

  # Random seed for generating the sobol sequence. Has to be fixed for each
  # experiment, or else resuming the sobol sequence is inconsistent.
  sobol_seed: 0

  # Search space definition passed to ax. See create_experiment in
  # https://ax.dev/api/service.html#module-ax.service.ax_client
  parameters: []
  parameter_constraints: []


## USER PARAMETERS #####################################################################

# These parameters are not used by the kge framework itself. It can be used to
# add additional configuration options or information to this config.
user:
  +++: +++<|MERGE_RESOLUTION|>--- conflicted
+++ resolved
@@ -4,12 +4,8 @@
 console:
   # If set, no console output is produced
   quiet: False
-<<<<<<< HEAD
-  folder: "/mnt/data1/ma/gengyuan/experiment/logging"
-=======
 #  folder: "/Users/GengyuanMax/workspace/tkge/"
   folder: /Users/GengyuanMax/workplace/logging/tcomplex
->>>>>>> 41c0e7f3
 
 
   # Formatting of trace entries folsr console output after certain events, such as
@@ -60,11 +56,7 @@
 dataset:
   # data folder includes train, val, test files
 #  folder: '/Users/GengyuanMax/workspace/tkge/data/icews14'
-<<<<<<< HEAD
-  folder: '/mnt/data1/ma/gengyuan/experiment/tkg-framework/data/icews14'
-=======
   folder: '/Users/GengyuanMax/workspace/tkg-framework/data/icews14'
->>>>>>> 41c0e7f3
 
   # indexes mapping [false, true]
   # TODO 可以保存到cache
@@ -174,10 +166,6 @@
     type: Adam
     args:
       lr: 0.001
-<<<<<<< HEAD
-      # reg_lambda: 0.0
-=======
->>>>>>> 41c0e7f3
 
     default:
       type: Adam           # sgd, adagrad, adam
@@ -205,11 +193,7 @@
     # In addition the the checkpoint of the last epoch (which is transient),
     # create an additional checkpoint every this many epochs. Disable additional
     # checkpoints with 0.
-<<<<<<< HEAD
-    folder: /mnt/data1/ma/gengyuan/experiment/ckpt
-=======
     folder: /Users/GengyuanMax/workplace/ckpt/
->>>>>>> 41c0e7f3
     every: 1
 
     # Keep this many most recent additional checkpoints.
@@ -244,7 +228,7 @@
     pin_memory: False
     drop_last: False
     timeout: 0
-  model_path: +++ # TODO
+  model_path: "/home/gengyuan/workspace/tkge/epoch_250_model_de_simple_dataset_icews14.ckpt"
 
 
 
