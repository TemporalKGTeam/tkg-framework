--- conflicted
+++ resolved
@@ -96,6 +96,9 @@
 
         return ts
 
+    def num_time_identifier(self):
+        return 32
+
 
 # TODO test it, maybe reduce to one class called ICEWSTADatasetProcessor (since it does the exact same as icews14_TA)
 @DatasetProcessor.register(name="icews05-15_TA")
@@ -124,9 +127,6 @@
         ts.extend([get_tem_dict()[f'{int(di):01}d'] for di in day])
 
         return ts
-
-    def num_time_identifier(self):
-        return 32
 
 
 # TODO test it, should work since the sequence is always of the same length
@@ -264,8 +264,131 @@
     #     else:
     #         return self.rel2id[rel]
 
-
-<<<<<<< HEAD
+@DatasetProcessor.register(name="yago1830_tntcomplex")
+class YAGO1830DatasetProcessor(DatasetProcessor):
+    def __init__(self, config: Config):
+        super().__init__(config)
+
+
+        self.folder = self.config.get("dataset.folder")
+        self.level = self.config.get("dataset.temporal.resolution")
+        self.index = self.config.get("dataset.temporal.index")
+        self.float = self.config.get("dataset.temporal.float")
+
+        self.reciprocal_training = self.config.get("task.reciprocal_training")
+        # self.filter_method = self.config.get("data.filter")
+
+        self.train_raw: List[str] = []
+        self.valid_raw: List[str] = []
+        self.test_raw: List[str] = []
+
+
+        self.train_set = defaultdict(list)
+        self.valid_set = defaultdict(list)
+        self.test_set = defaultdict(list)
+
+        self.all_triples = []
+        self.all_quadruples = []
+
+        self.load()
+        self.process()
+        self.filter()
+
+    def load(self):
+        train_file = self.folder + "/train.txt"
+        valid_file = self.folder + "/valid.txt"
+        test_file = self.folder + "/test.txt"
+
+        with open(train_file, "r") as f:
+            if self.reciprocal_training:
+                lines = f.readlines()
+
+                for line in lines:
+                    self.train_raw.append(line)
+
+                    # for line in lines:
+
+                    insert_line = line.split('\t')
+                    insert_line[1] = str(int(insert_line[1]) + 10)
+                    insert_line[0], insert_line[2] = insert_line[2], insert_line[0]
+                    insert_line = '\t'.join(insert_line)
+
+                    self.train_raw.append(insert_line)
+            else:
+                self.train_raw = f.readlines()
+
+            self.train_size = len(self.train_raw)
+
+        with open(valid_file, "r") as f:
+            self.valid_raw = f.readlines()
+
+            self.valid_size = len(self.valid_raw)
+
+        with open(test_file, "r") as f:
+            self.test_raw = f.readlines()
+
+            self.test_size = len(self.test_raw)
+
+    def process(self):
+        for rd in self.train_raw:
+            head, rel, tail, ts, _ = rd.strip().split('\t')
+            head = int(head)
+            rel = int(rel)
+            tail = int(tail)
+            ts = int(ts)
+            ts_id = ts
+
+            self.train_set['triple'].append([head, rel, tail])
+            self.train_set['timestamp_id'].append([ts_id])
+            self.train_set['timestamp_float'].append(ts)
+
+            self.all_triples.append([head, rel, tail])
+            self.all_quadruples.append([head, rel, tail, ts_id])
+
+        for rd in self.valid_raw:
+            head, rel, tail, ts, _ = rd.strip().split('\t')
+            head = int(head)
+            rel = int(rel)
+            tail = int(tail)
+            ts = int(ts)
+            ts_id = ts
+
+            self.valid_set['triple'].append([head, rel, tail])
+            self.valid_set['timestamp_id'].append([ts_id])
+            self.valid_set['timestamp_float'].append(ts)
+
+            self.all_triples.append([head, rel, tail])
+            self.all_quadruples.append([head, rel, tail, ts_id])
+
+        for rd in self.test_raw:
+            head, rel, tail, ts, _ = rd.strip().split('\t')
+            head = int(head)
+            rel = int(rel)
+            tail = int(tail)
+            ts = int(ts)
+            ts_id = ts
+
+            self.test_set['triple'].append([head, rel, tail])
+            self.test_set['timestamp_id'].append([ts_id])
+            self.test_set['timestamp_float'].append(ts)
+
+            self.all_triples.append([head, rel, tail])
+            self.all_quadruples.append([head, rel, tail, ts_id])
+
+    def process_time(self, origin: str):
+        raise NotImplementedError
+
+
+    def num_entities(self):
+        return 23033
+
+    def num_relations(self):
+        return 20
+
+    def num_timestamps(self):
+        return 1015
+
+
 # Deprecated: dataset created with timespans instead of concatenated relation and temporal modifier
 @DatasetProcessor.register(name="yago15k_timespan")
 class YAGO15KDatasetProcessor(DatasetProcessor):
@@ -360,129 +483,4 @@
             # case 5: otherwise there is no timespan, i.e. a stand alone triple
             year_stop = year
 
-        return year, year_stop, index
-=======
-@DatasetProcessor.register(name="yago1830_tntcomplex")
-class YAGO1830DatasetProcessor(DatasetProcessor):
-    def __init__(self, config: Config):
-        super().__init__(config)
-
-
-        self.folder = self.config.get("dataset.folder")
-        self.level = self.config.get("dataset.temporal.resolution")
-        self.index = self.config.get("dataset.temporal.index")
-        self.float = self.config.get("dataset.temporal.float")
-
-        self.reciprocal_training = self.config.get("task.reciprocal_training")
-        # self.filter_method = self.config.get("data.filter")
-
-        self.train_raw: List[str] = []
-        self.valid_raw: List[str] = []
-        self.test_raw: List[str] = []
-
-
-        self.train_set = defaultdict(list)
-        self.valid_set = defaultdict(list)
-        self.test_set = defaultdict(list)
-
-        self.all_triples = []
-        self.all_quadruples = []
-
-        self.load()
-        self.process()
-        self.filter()
-
-    def load(self):
-        train_file = self.folder + "/train.txt"
-        valid_file = self.folder + "/valid.txt"
-        test_file = self.folder + "/test.txt"
-
-        with open(train_file, "r") as f:
-            if self.reciprocal_training:
-                lines = f.readlines()
-
-                for line in lines:
-                    self.train_raw.append(line)
-
-                    # for line in lines:
-
-                    insert_line = line.split('\t')
-                    insert_line[1] = str(int(insert_line[1]) + 10)
-                    insert_line[0], insert_line[2] = insert_line[2], insert_line[0]
-                    insert_line = '\t'.join(insert_line)
-
-                    self.train_raw.append(insert_line)
-            else:
-                self.train_raw = f.readlines()
-
-            self.train_size = len(self.train_raw)
-
-        with open(valid_file, "r") as f:
-            self.valid_raw = f.readlines()
-
-            self.valid_size = len(self.valid_raw)
-
-        with open(test_file, "r") as f:
-            self.test_raw = f.readlines()
-
-            self.test_size = len(self.test_raw)
-
-    def process(self):
-        for rd in self.train_raw:
-            head, rel, tail, ts, _ = rd.strip().split('\t')
-            head = int(head)
-            rel = int(rel)
-            tail = int(tail)
-            ts = int(ts)
-            ts_id = ts
-
-            self.train_set['triple'].append([head, rel, tail])
-            self.train_set['timestamp_id'].append([ts_id])
-            self.train_set['timestamp_float'].append(ts)
-
-            self.all_triples.append([head, rel, tail])
-            self.all_quadruples.append([head, rel, tail, ts_id])
-
-        for rd in self.valid_raw:
-            head, rel, tail, ts, _ = rd.strip().split('\t')
-            head = int(head)
-            rel = int(rel)
-            tail = int(tail)
-            ts = int(ts)
-            ts_id = ts
-
-            self.valid_set['triple'].append([head, rel, tail])
-            self.valid_set['timestamp_id'].append([ts_id])
-            self.valid_set['timestamp_float'].append(ts)
-
-            self.all_triples.append([head, rel, tail])
-            self.all_quadruples.append([head, rel, tail, ts_id])
-
-        for rd in self.test_raw:
-            head, rel, tail, ts, _ = rd.strip().split('\t')
-            head = int(head)
-            rel = int(rel)
-            tail = int(tail)
-            ts = int(ts)
-            ts_id = ts
-
-            self.test_set['triple'].append([head, rel, tail])
-            self.test_set['timestamp_id'].append([ts_id])
-            self.test_set['timestamp_float'].append(ts)
-
-            self.all_triples.append([head, rel, tail])
-            self.all_quadruples.append([head, rel, tail, ts_id])
-
-    def process_time(self, origin: str):
-        raise NotImplementedError
-
-
-    def num_entities(self):
-        return 23033
-
-    def num_relations(self):
-        return 20
-
-    def num_timestamps(self):
-        return 1015
->>>>>>> 07863328
+        return year, year_stop, index