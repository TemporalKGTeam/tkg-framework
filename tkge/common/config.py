--- conflicted
+++ resolved
@@ -26,13 +26,8 @@
     def __init__(self, options: Dict[str, Any]):
         self.options = options
 
-<<<<<<< HEAD
-        self.folder = folder  # main folder (config file, checkpoints, ...)
-        self.log_folder = os.path.join(self.get("console.folder"), self.get("model.name"))  # None means use self.folder; used for kge.log, trace.yaml
-=======
         self.folder = self.get("train.checkpoint.folder")  # main folder (config file, checkpoints, ...)
         self.log_folder = self.get("console.folder")  # None means use self.folder; used for kge.log, trace.yaml
->>>>>>> 41c0e7f3
         self.log_prefix: str = None
 
     @classmethod
@@ -325,22 +320,11 @@
 
     def logfile(self) -> str:
         folder = self.log_folder if self.log_folder else self.folder
-        return os.path.join(folder, f"{self.train_config_name(epoch=0)}.log")
+        return os.path.join(folder, "kge.log")
 
     def tracefile(self) -> str:
         folder = self.log_folder if self.log_folder else self.folder
         return os.path.join(folder, "trace.yaml")
-
-    # returns an unique config name with the epoch prefix if epoch is given greater than 0
-    def train_config_name(self, epoch=0) -> str:
-        model = self.get("model.name")
-        dataset = self.get("dataset.name")
-        config = self.folder[:-5]
-
-        epoch_prefix = f"epoch_{epoch}_"
-        config_name = f"model_{model}_dataset_{dataset}_config_{config}"
-
-        return epoch_prefix + config_name if epoch > 0 else config_name
 
 
 # class Config:
