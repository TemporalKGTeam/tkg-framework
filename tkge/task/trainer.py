--- conflicted
+++ resolved
@@ -114,11 +114,7 @@
 
         self.config.log(f"Creating model {self.config.get('model.type')}")
         base_model = BaseModel.create(config=self.config, dataset=self.dataset)
-<<<<<<< HEAD
-        self.model = DataParallel(base_model, device_ids=self.devices) if self.device == 'gpu' else base_model
-=======
         self.model = DataParallel(base_model, device_ids=self.devices) if self.device == 'cuda' else base_model
->>>>>>> d6b11077
         self.model.to(self.device)
 
         self.config.log(f"Initializing loss function")
