import torch

import time
import os
import argparse

from typing import Dict, List
from collections import defaultdict

from tkge.task.task import Task
from tkge.data.dataset import DatasetProcessor, SplitDataset
from tkge.train.sampling import NegativeSampler, NonNegativeSampler
from tkge.train.regularization import Regularizer, InplaceRegularizer
from tkge.train.optim import get_optimizer, get_scheduler
from tkge.common.config import Config
from tkge.models.model import BaseModel
from tkge.models.pipeline_model import PipelineModel
from tkge.models.loss import Loss
from tkge.eval.metrics import Evaluation

from torch.nn import DataParallel


class TrainTask(Task):
    @staticmethod
    def parse_arguments(parser: argparse._SubParsersAction) -> argparse.ArgumentParser:
        description = """Train a model"""
        subparser = parser.add_parser("train", description=description, help="train a model.")

        subparser.add_argument(
            "-c",
            "--config",
            type=str,
            help="specify configuration file path"
        )

        subparser.add_argument(
            "--resume",
            action="store_true",
            default=False,
            help="resume training from checkpoint in config file"
        )

        subparser.add_argument(
            "--overrides",
            action="store_true",
            default=False,
            help="override the hyper-parameter stored in checkpoint with the configuration file"
        )

        return subparser

    def __init__(self, config: Config):
        super().__init__(config)

        self.dataset: DatasetProcessor = self.config.get("dataset.name")
        self.train_loader: torch.utils.data.DataLoader = None
        self.valid_loader: torch.utils.data.DataLoader = None
        # self.test_loader = None
        self.sampler: NegativeSampler = None
        self.model: BaseModel = None
        self.loss: Loss = None
        self.optimizer: torch.optim.optimizer.Optimizer = None
        self.lr_scheduler = None
        self.evaluation: Evaluation = None

        self.train_bs = self.config.get("train.batch_size")
        self.valid_bs = self.config.get("train.valid.batch_size")
        self.train_sub_bs = self.config.get("train.sub_batch_size") if self.config.get(
            "train.sub_batch_size") else self.train_bs
        self.valid_sub_bs = self.config.get("train.valid.sub_batch_size") if self.config.get(
            "train.valid.sub_batch_size") else self.valid_bs
        self.datatype = (['timestamp_id'] if self.config.get("dataset.temporal.index") else []) + (
            ['timestamp_float'] if self.config.get("dataset.temporal.float") else [])

        # TODO(gengyuan): passed to all modules
        self.device = self.config.get("task.device")
        self.devices = self.config.get("task.devices")

        self._prepare()

        # TODO optimizer should be added into modules

    def _prepare(self):
        self.config.log(f"Preparing datasets {self.dataset} in folder {self.config.get('dataset.folder')}...")
        self.dataset = DatasetProcessor.create(config=self.config)
        self.dataset.info()

        self.config.log(f"Loading training split data for loading")
        # TODO(gengyuan) load params
        self.train_loader = torch.utils.data.DataLoader(
            SplitDataset(self.dataset.get("train"), self.datatype),
            shuffle=True,
            batch_size=self.train_bs,
            num_workers=self.config.get("train.loader.num_workers"),
            pin_memory=self.config.get("train.loader.pin_memory"),
            drop_last=self.config.get("train.loader.drop_last"),
            timeout=self.config.get("train.loader.timeout")
        )

        self.valid_loader = torch.utils.data.DataLoader(
            SplitDataset(self.dataset.get("test"), self.datatype + ['timestamp_id']),
            shuffle=False,
            batch_size=self.valid_bs,
            num_workers=self.config.get("train.loader.num_workers"),
            pin_memory=self.config.get("train.loader.pin_memory"),
            drop_last=self.config.get("train.loader.drop_last"),
            timeout=self.config.get("train.loader.timeout")
        )

        self.config.log(f"Initializing negative sampling")
        self.sampler = NegativeSampler.create(config=self.config, dataset=self.dataset)
        self.onevsall_sampler = NonNegativeSampler(config=self.config, dataset=self.dataset, as_matrix=True)

        self.config.log(f"Creating model {self.config.get('model.type')}")
        self.model = DataParallel(BaseModel.create(config=self.config, dataset=self.dataset), device_ids=self.devices)
        self.model.to(self.device)

        self.config.log(f"Initializing loss function")
        self.loss = Loss.create(config=self.config)

        self.config.log(f"Initializing optimizer")
        optimizer_type = self.config.get("train.optimizer.type")
        optimizer_args = self.config.get("train.optimizer.args")
        self.optimizer = get_optimizer(self.model.parameters(), optimizer_type, optimizer_args)

        self.config.log(f"Initializing lr scheduler")
        if self.config.get("train.lr_scheduler"):
            scheduler_type = self.config.get("train.lr_scheduler.type")
            scheduler_args = self.config.get("train.lr_scheduler.args")
            self.lr_scheduler = get_scheduler(self.optimizer, scheduler_type, scheduler_args)

        self.config.log(f"Initializing regularizer")
        self.regularizer = dict()
        self.inplace_regularizer = dict()

        if self.config.get("train.regularizer"):
            for name in self.config.get("train.regularizer"):
                self.regularizer[name] = Regularizer.create(self.config, name)

        if self.config.get("train.inplace_regularizer"):
            for name in self.config.get("train.inplace_regularizer"):
                self.inplace_regularizer[name] = InplaceRegularizer.create(self.config, name)

        self.config.log(f"Initializing evaluation")
        self.evaluation = Evaluation(config=self.config, dataset=self.dataset)

        # validity checks and warnings
        if self.train_sub_bs >= self.train_bs or self.train_sub_bs < 1:
            # TODO(max) improve logging with different hierarchies/labels, i.e. DEBUG, INFO, WARNING, ERROR
            self.config.log(f"WARNING: Specified train.sub_batch_size={self.train_sub_bs} is greater or equal to "
                            f"train.batch_size={self.train_bs} or smaller than 1, so use no sub batches. "
                            f"Device(s) may run out of memory.")
            self.train_sub_bs = self.train_bs

    def main(self):
        self.config.log("BEGIN TRAINING")

        save_freq = self.config.get("train.checkpoint.every")
        eval_freq = self.config.get("train.valid.every")

        for epoch in range(1, self.config.get("train.max_epochs") + 1):
            self.model.train()

            # TODO early stopping conditions
            # 1. metrics 变化小
            # 2. epoch
            # 3. valid koss
            total_loss = 0.0
            train_size = self.dataset.train_size

            start = time.time()

            for pos_batch in self.train_loader:
                self.optimizer.zero_grad()

<<<<<<< HEAD
                samples, labels = self.sampler.sample(pos_batch, sample_target)

                samples = samples.to(self.device)
                labels = labels.to(self.device)

                scores, factors = self.model.forward(samples)

                # TODO (gengyuan) assertion: size of scores and labels should be matched
                assert scores.size() == labels.size(), f"Score's size {scores.shape} should match label's size {labels.shape}"
                loss = self.loss(scores, labels)

                # TODO (gengyuan) assert that regularizer and inplace-regularizer don't share same name
                assert not (factors and set(factors.keys()) - (set(self.regularizer) | set(
                    self.inplace_regularizer))), f"Regularizer name defined in model {set(factors.keys())} should correspond to that in config file"

                if factors:
                    for name, tensors in factors.items():
                        if name not in self.regularizer:
                            continue
=======
                # may be smaller than the specified batch size in last iteration
                current_bs = pos_batch.size(0)
>>>>>>> c55587af

                for start in range(0, current_bs, self.train_sub_bs):
                    stop = min(start + self.train_sub_bs, current_bs)
                    total_loss += self._forward_pass(pos_batch, start, stop)

                self.optimizer.step()

                # empty caches
                # del samples, labels, scores, factors
                # if self.device=="cuda":
                #     torch.cuda.empty_cache()

            stop = time.time()
            avg_loss = total_loss / train_size

            if self.lr_scheduler:
                if isinstance(self.lr_scheduler, torch.optim.lr_scheduler.ReduceLROnPlateau):
                    self.lr_scheduler.step(avg_loss)
                else:
                    self.lr_scheduler.step()

            self.config.log(f"Loss in iteration {epoch} : {avg_loss} comsuming {stop - start}s")

            if epoch % save_freq == 0:
                self.save_ckpt(epoch)

            if epoch % eval_freq == 0:
                with torch.no_grad():
                    self.model.eval()

                    counter = 0

                    metrics = dict()
                    metrics['head'] = defaultdict(float)
                    metrics['tail'] = defaultdict(float)

                    for batch in self.valid_loader:
                        bs = batch.size(0)
                        dim = batch.size(1)

                        batch = batch.to(self.device)

                        counter += bs

                        queries_head = batch.clone()[:, :-1]
                        queries_tail = batch.clone()[:, :-1]

                        # samples_head, _ = self.onevsall_sampler.sample(queries, "head")
                        # samples_tail, _ = self.onevsall_sampler.sample(queries, "tail")

                        # samples_head = samples_head.to(self.device)
                        # samples_tail = samples_tail.to(self.device)

                        # TODO(max) implement sub batches for evaluation as well
                        queries_head[:, 0] = float('nan')
                        queries_tail[:, 2] = float('nan')

                        batch_scores_head = self.model.module.predict(queries_head)
                        assert list(batch_scores_head.shape) == [bs,
                                                                 self.dataset.num_entities()], f"Scores {batch_scores_head.shape} should be in shape [{bs}, {self.dataset.num_entities()}]"

                        batch_scores_tail = self.model.module.predict(queries_tail)
                        assert list(batch_scores_tail.shape) == [bs,
                                                                 self.dataset.num_entities()], f"Scores {batch_scores_head.shape} should be in shape [{bs}, {self.dataset.num_entities()}]"

                        # TODO (gengyuan): reimplement ATISE eval

                        # if self.config.get("task.reciprocal_relation"):
                        #     samples_head_reciprocal = samples_head.clone().view(-1, dim)
                        #     samples_tail_reciprocal = samples_tail.clone().view(-1, dim)
                        #
                        #     samples_head_reciprocal[:, 1] += 1
                        #     samples_head_reciprocal[:, [0, 2]] = samples_head_reciprocal.index_select(1, torch.Tensor(
                        #         [2, 0]).long().to(self.device))
                        #
                        #     samples_tail_reciprocal[:, 1] += 1
                        #     samples_tail_reciprocal[:, [0, 2]] = samples_tail_reciprocal.index_select(1, torch.Tensor(
                        #         [2, 0]).long().to(self.device))
                        #
                        #     samples_head_reciprocal = samples_head_reciprocal.view(bs, -1)
                        #     samples_tail_reciprocal = samples_tail_reciprocal.view(bs, -1)
                        #
                        #     batch_scores_head_reci, _ = self.model.predict(samples_head_reciprocal)
                        #     batch_scores_tail_reci, _ = self.model.predict(samples_tail_reciprocal)
                        #
                        #     batch_scores_head += batch_scores_head_reci
                        #     batch_scores_tail += batch_scores_tail_reci

                        batch_metrics = dict()

                        batch_metrics['head'] = self.evaluation.eval(batch, batch_scores_head, miss='s')
                        batch_metrics['tail'] = self.evaluation.eval(batch, batch_scores_tail, miss='o')

                        # TODO(gengyuan) refactor
                        for pos in ['head', 'tail']:
                            for key in batch_metrics[pos].keys():
                                metrics[pos][key] += batch_metrics[pos][key] * bs

                    for pos in ['head', 'tail']:
                        for key in metrics[pos].keys():
                            metrics[pos][key] /= counter

                    avg = {k: (metrics['head'][k] + metrics['tail'][k]) / 2 for k in metrics['head'].keys()}

                    self.config.log(f"Metrics(head prediction) in iteration {epoch} : {metrics['head'].items()}")
                    self.config.log(f"Metrics(tail prediction) in iteration {epoch} : {metrics['tail'].items()}")
                    self.config.log(
                        f"Metrics(both prediction) in iteration {epoch} : {avg} ")

    def _forward_pass(self, pos_batch, start, stop):
        sample_target = self.config.get("negative_sampling.target")
        samples, labels = self.sampler.sample(pos_batch, sample_target)

        if sample_target == "both":
            pos_batch_size, _ = pos_batch.size()

            samples_h, samples_t = torch.split(samples, pos_batch_size)
            sub_samples_h = samples_h[start:stop]
            sub_samples_t = samples_t[start:stop]
            sub_samples = torch.cat((sub_samples_h, sub_samples_t), dim=0)

            labels_h, labels_t = torch.split(labels, pos_batch_size)
            sub_labels_h = labels_h[start:stop]
            sub_labels_t = labels_t[start:stop]
            sub_labels = torch.cat((sub_labels_h, sub_labels_t), dim=0)
        else:
            sub_samples = samples[start:stop]
            sub_labels = labels[start:stop]

        sub_samples = sub_samples.to(self.device)
        sub_labels = sub_labels.to(self.device)

        scores, factors = self.model.fit(sub_samples)

        # TODO (gengyuan) assertion: size of scores and labels should be matched
        assert scores.size() == sub_labels.size(), f"Score's size {scores.shape} should match label's size {sub_labels.shape}"
        loss = self.loss(scores, sub_labels)

        # TODO (gengyuan) assert that regularizer and inplace-regularizer don't share same name
        assert not (factors and set(factors.keys()) - (set(self.regularizer) | set(
            self.inplace_regularizer))), f"Regularizer name defined in model {set(factors.keys())} should correspond to that in config file"

        if factors:
            for name, tensors in factors.items():
                if name not in self.regularizer:
                    continue

                if not isinstance(tensors, (tuple, list)):
                    tensors = [tensors]

                reg_loss = self.regularizer[name](tensors)
                loss += reg_loss

        # TODO(gengyuan) inplace regularize
        if factors:
            for name, tensors in factors.items():
                if name not in self.inplace_regularizer:
                    continue

                if not isinstance(tensors, (tuple, list)):
                    tensors = [tensors]

                self.inplace_regularizer[name](tensors)

        loss.backward()

        return loss.item()

    def eval(self):
        # TODO early stopping

        raise NotImplementedError

    def save_ckpt(self, epoch):
        filename = f"epoch-{epoch}.ckpt"
        self.config.log(f"Save the model to {self.config.ckpt_folder} as file {filename}")

        if self.lr_scheduler:
            checkpoint = {
                'last_epoch': epoch,
                'state_dict': self.model.state_dict(),
                'optimizer': self.optimizer.state_dict(),
                'lr_scheduler': self.lr_scheduler.state_dict()
            }
        else:
            checkpoint = {
                'last_epoch': epoch,
                'state_dict': self.model.state_dict(),
                'optimizer': self.optimizer.state_dict()
            }

        if not os.path.exists(self.config.ckpt_folder):
            os.makedirs(self.config.ckpt_folder, 0o700)

        torch.save(checkpoint, os.path.join(self.config.ckpt_folder, filename))  # os.path.join(model, dataset, folder, filename))

    def load_ckpt(self, ckpt_path):
        raise NotImplementedError<|MERGE_RESOLUTION|>--- conflicted
+++ resolved
@@ -174,30 +174,8 @@
             for pos_batch in self.train_loader:
                 self.optimizer.zero_grad()
 
-<<<<<<< HEAD
-                samples, labels = self.sampler.sample(pos_batch, sample_target)
-
-                samples = samples.to(self.device)
-                labels = labels.to(self.device)
-
-                scores, factors = self.model.forward(samples)
-
-                # TODO (gengyuan) assertion: size of scores and labels should be matched
-                assert scores.size() == labels.size(), f"Score's size {scores.shape} should match label's size {labels.shape}"
-                loss = self.loss(scores, labels)
-
-                # TODO (gengyuan) assert that regularizer and inplace-regularizer don't share same name
-                assert not (factors and set(factors.keys()) - (set(self.regularizer) | set(
-                    self.inplace_regularizer))), f"Regularizer name defined in model {set(factors.keys())} should correspond to that in config file"
-
-                if factors:
-                    for name, tensors in factors.items():
-                        if name not in self.regularizer:
-                            continue
-=======
                 # may be smaller than the specified batch size in last iteration
                 current_bs = pos_batch.size(0)
->>>>>>> c55587af
 
                 for start in range(0, current_bs, self.train_sub_bs):
                     stop = min(start + self.train_sub_bs, current_bs)
