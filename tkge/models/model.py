import torch
from torch import nn
from torch.nn import functional as F

import numpy as np
import math

from collections import defaultdict
from typing import Dict
from abc import ABC, abstractmethod

from tkge.common.registrable import Registrable
from tkge.common.configurable import Configurable
from tkge.common.config import Config
from tkge.common.error import ConfigurationError
from tkge.data.dataset import DatasetProcessor
from tkge.models.layers import LSTMModel
from tkge.models.utils import *


class BaseModel(ABC, nn.Module, Registrable, Configurable):
    def __init__(self, config: Config, dataset: DatasetProcessor):
        nn.Module.__init__(self)
        Registrable.__init__(self)
        Configurable.__init__(self, config=config)

        self.dataset = dataset

    @staticmethod
    def create(config: Config, dataset: DatasetProcessor):
        model_type = config.get("model.type")
        kwargs = config.get("model.args")

        kwargs = kwargs if not isinstance(kwargs, type(None)) else {}

        if model_type in BaseModel.list_available():
            # kwargs = config.get("model.args")  # TODO: get all args params
            return BaseModel.by_name(model_type)(config, dataset, **kwargs)
        else:
            raise ConfigurationError(
                f"{model_type} specified in configuration file is not supported"
                f"implement your model class with `BaseModel.register(name)"
            )

    def load_config(self):
        # TODO(gengyuan): should undefined params initialized by default values?
        raise NotImplementedError

    def prepare_embedding(self):
        raise NotImplementedError

    def get_embedding(self, **kwargs):
        raise NotImplementedError

    @abstractmethod
    def forward(self, samples, **kwargs):
        """
        Should call the fit function first and then the forward_model function.
        This is a workaround for using torch.nn.DataParallel because of its incompatibility
        with custom attributes and functions.
        There are workarounds to call custom functions like fit() (e.g. with a wrapper class of DataParallel and a
        implementation of __getattr__()), but these result in non-parallel execution and usage of only one GPU.
        TODO(max): Use DistributedDataParallel instead (see branch parallelization)
        """
        raise NotImplementedError

    @abstractmethod
    def _forward_model(self, samples, **kwargs):
        """
        Should do the classical model forwarding logic with no need to care about fitting (because its called in the
        forward() function after the call of the fit() function.
        TODO(max): Use DistributedDateParallel instead and call this method forward again (see branch parallelization)
        """
        raise NotImplementedError

    @abstractmethod
    def predict(self, queries: torch.Tensor):
        """
        Should be a wrapper of method forward or a computation flow same as that in forward.
        Particularly for prediction task with incomplete queries as inputs.
        New modules or learnable parameter constructed in this namespace should be avoided since it's not evolved in training procedure.
        """
        raise NotImplementedError

    @abstractmethod
    def _fit(self, samples: torch.Tensor):
        # TODO(gengyuan): wrapping all the models
        """
        Should be a wrapper of forward or a computation flow same as that in forward.
        This method is intended to handle arbitrarily-shaped samples due to negative sampling, either matrix or flattened.
        Especially when training procedure and prediction procedure are different.
        Samples should be processed in this method and then passed to forward.
        Input samples are the direct output of the negative sampling.
        """
        raise NotImplementedError


@BaseModel.register(name='de_simple')
class DeSimplEModel(BaseModel):
    def __init__(self, config: Config, dataset: DatasetProcessor, **kwargs):
        super().__init__(config, dataset)

        self.prepare_embedding()

        self.time_nl = torch.sin  # TODO add to configuration file

    def prepare_embedding(self):
        num_ent = self.dataset.num_entities()
        num_rel = self.dataset.num_relations()

        emb_dim = self.config.get("model.embedding.emb_dim")
        se_prop = self.config.get("model.embedding.se_prop")
        s_emb_dim = int(se_prop * emb_dim)
        t_emb_dim = emb_dim - s_emb_dim

        # torch.manual_seed(0)
        # torch.cuda.manual_seed_all(0)
        # np.random.seed(0)
        # random.seed(0)
        # torch.backends.cudnn.deterministic = True
        # os.environ['PYTHONHASHSEED'] = str(0)

        self.embedding: Dict[str, nn.Module] = defaultdict(dict)

        self.embedding.update({'ent_embs_h': nn.Embedding(num_ent, s_emb_dim)})
        self.embedding.update({'ent_embs_t': nn.Embedding(num_ent, s_emb_dim)})
        self.embedding.update({'rel_embs_f': nn.Embedding(num_rel, s_emb_dim + t_emb_dim)})
        self.embedding.update({'rel_embs_i': nn.Embedding(num_rel, s_emb_dim + t_emb_dim)})

        # frequency embeddings for the entities

        self.embedding.update({'m_freq_h': nn.Embedding(num_ent, t_emb_dim)})
        self.embedding.update({'m_freq_t': nn.Embedding(num_ent, t_emb_dim)})
        self.embedding.update({'d_freq_h': nn.Embedding(num_ent, t_emb_dim)})
        self.embedding.update({'d_freq_t': nn.Embedding(num_ent, t_emb_dim)})
        self.embedding.update({'y_freq_h': nn.Embedding(num_ent, t_emb_dim)})
        self.embedding.update({'y_freq_t': nn.Embedding(num_ent, t_emb_dim)})

        # phi embeddings for the entities
        self.embedding.update({'m_phi_h': nn.Embedding(num_ent, t_emb_dim)})
        self.embedding.update({'m_phi_t': nn.Embedding(num_ent, t_emb_dim)})
        self.embedding.update({'d_phi_h': nn.Embedding(num_ent, t_emb_dim)})
        self.embedding.update({'d_phi_t': nn.Embedding(num_ent, t_emb_dim)})
        self.embedding.update({'y_phi_h': nn.Embedding(num_ent, t_emb_dim)})
        self.embedding.update({'y_phi_t': nn.Embedding(num_ent, t_emb_dim)})

        # frequency embeddings for the entities
        self.embedding.update({'m_amps_h': nn.Embedding(num_ent, t_emb_dim)})
        self.embedding.update({'m_amps_t': nn.Embedding(num_ent, t_emb_dim)})
        self.embedding.update({'d_amps_h': nn.Embedding(num_ent, t_emb_dim)})
        self.embedding.update({'d_amps_t': nn.Embedding(num_ent, t_emb_dim)})
        self.embedding.update({'y_amps_h': nn.Embedding(num_ent, t_emb_dim)})
        self.embedding.update({'y_amps_t': nn.Embedding(num_ent, t_emb_dim)})

        self.embedding = nn.ModuleDict(self.embedding)

        for k, v in self.embedding.items():
            nn.init.xavier_uniform_(v.weight)

        # nn.init.xavier_uniform_(self.ent_embs_h.weight)
        # nn.init.xavier_uniform_(self.ent_embs_t.weight)
        # nn.init.xavier_uniform_(self.rel_embs_f.weight)
        # nn.init.xavier_uniform_(self.rel_embs_i.weight)
        #
        # nn.init.xavier_uniform_(self.m_freq_h.weight)
        # nn.init.xavier_uniform_(self.d_freq_h.weight)
        # nn.init.xavier_uniform_(self.y_freq_h.weight)
        # nn.init.xavier_uniform_(self.m_freq_t.weight)
        # nn.init.xavier_uniform_(self.d_freq_t.weight)
        # nn.init.xavier_uniform_(self.y_freq_t.weight)
        #
        # nn.init.xavier_uniform_(self.m_phi_h.weight)
        # nn.init.xavier_uniform_(self.d_phi_h.weight)
        # nn.init.xavier_uniform_(self.y_phi_h.weight)
        # nn.init.xavier_uniform_(self.m_phi_t.weight)
        # nn.init.xavier_uniform_(self.d_phi_t.weight)
        # nn.init.xavier_uniform_(self.y_phi_t.weight)
        #
        # nn.init.xavier_uniform_(self.m_amps_h.weight)
        # nn.init.xavier_uniform_(self.d_amps_h.weight)
        # nn.init.xavier_uniform_(self.y_amps_h.weight)
        # nn.init.xavier_uniform_(self.m_amps_t.weight)
        # nn.init.xavier_uniform_(self.d_amps_t.weight)
        # nn.init.xavier_uniform_(self.y_amps_t.weight)

        # nn.init.xavier_uniform_(self.embedding['ent_embs_h'].weight)
        # nn.init.xavier_uniform_(self.embedding['ent_embs_t'].weight)
        # nn.init.xavier_uniform_(self.embedding['rel_embs_f'].weight)
        # nn.init.xavier_uniform_(self.embedding['rel_embs_i'].weight)
        #
        # nn.init.xavier_uniform_(self.embedding['m_freq_h'].weight)
        # nn.init.xavier_uniform_(self.embedding['d_freq_h'].weight)
        # nn.init.xavier_uniform_(self.embedding['y_freq_h'].weight)
        # nn.init.xavier_uniform_(self.embedding['m_freq_t'].weight)
        # nn.init.xavier_uniform_(self.embedding['d_freq_t'].weight)
        # nn.init.xavier_uniform_(self.embedding['y_freq_t'].weight)
        #
        # nn.init.xavier_uniform_(self.embedding['m_phi_h'].weight)
        # nn.init.xavier_uniform_(self.embedding['d_phi_h'].weight)
        # nn.init.xavier_uniform_(self.embedding['y_phi_h'].weight)
        # nn.init.xavier_uniform_(self.embedding['m_phi_t'].weight)
        # nn.init.xavier_uniform_(self.embedding['d_phi_t'].weight)
        # nn.init.xavier_uniform_(self.embedding['y_phi_t'].weight)
        #
        # nn.init.xavier_uniform_(self.embedding['m_amps_h'].weight)
        # nn.init.xavier_uniform_(self.embedding['d_amps_h'].weight)
        # nn.init.xavier_uniform_(self.embedding['y_amps_h'].weight)
        # nn.init.xavier_uniform_(self.embedding['m_amps_t'].weight)
        # nn.init.xavier_uniform_(self.embedding['d_amps_t'].weight)
        # nn.init.xavier_uniform_(self.embedding['y_amps_t'].weight)

        # for name, params in self.named_parameters():
        #     print(name)
        #     print(params)
        #     print(params.size())
        #
        # assert False

    def get_time_embedding(self, ent, year, month, day, ent_pos):
        # TODO: enum
        if ent_pos == "head":
            time_emb = self.embedding['y_amps_h'](ent) * self.time_nl(
                self.embedding['y_freq_h'](ent) * year + self.embedding['y_phi_h'](ent))
            time_emb += self.embedding['m_amps_h'](ent) * self.time_nl(
                self.embedding['m_freq_h'](ent) * month + self.embedding['m_phi_h'](ent))
            time_emb += self.embedding['d_amps_h'](ent) * self.time_nl(
                self.embedding['d_freq_h'](ent) * day + self.embedding['d_phi_h'](ent))
        else:
            time_emb = self.embedding['y_amps_t'](ent) * self.time_nl(
                self.embedding['y_freq_t'](ent) * year + self.embedding['y_phi_t'](ent))
            time_emb += self.embedding['m_amps_t'](ent) * self.time_nl(
                self.embedding['m_freq_t'](ent) * month + self.embedding['m_phi_t'](ent))
            time_emb += self.embedding['d_amps_t'](ent) * self.time_nl(
                self.embedding['d_freq_t'](ent) * day + self.embedding['d_phi_t'](ent))

        return time_emb

    def get_embedding(self, head, rel, tail, year, month, day):
        year = year.view(-1, 1)
        month = month.view(-1, 1)
        day = day.view(-1, 1)

        h_emb1 = self.embedding['ent_embs_h'](head)
        r_emb1 = self.embedding['rel_embs_f'](rel)
        t_emb1 = self.embedding['ent_embs_t'](tail)

        h_emb2 = self.embedding['ent_embs_h'](tail)
        r_emb2 = self.embedding['rel_embs_i'](rel)
        t_emb2 = self.embedding['ent_embs_t'](head)

        h_emb1 = torch.cat((h_emb1, self.get_time_embedding(head, year, month, day, 'head')), 1)
        t_emb1 = torch.cat((t_emb1, self.get_time_embedding(tail, year, month, day, 'tail')), 1)
        h_emb2 = torch.cat((h_emb2, self.get_time_embedding(tail, year, month, day, 'head')), 1)
        t_emb2 = torch.cat((t_emb2, self.get_time_embedding(head, year, month, day, 'tail')), 1)

        return h_emb1, r_emb1, t_emb1, h_emb2, r_emb2, t_emb2

    def forward(self, samples, **kwargs):
        fit_samples = self._fit(samples)
        scores, factors = self._forward_model(fit_samples)
        scores = scores.view(samples.size(0), -1)  # refit
        return scores, factors

    def _forward_model(self, samples, **kwargs):
        head = samples[:, 0].long()
        rel = samples[:, 1].long()
        tail = samples[:, 2].long()
        year = samples[:, 3]
        month = samples[:, 4]
        day = samples[:, 5]

        h_emb1, r_emb1, t_emb1, h_emb2, r_emb2, t_emb2 = self.get_embedding(head, rel, tail, year, month, day)

        p = self.config.get('model.dropout')

        scores = ((h_emb1 * r_emb1) * t_emb1 + (h_emb2 * r_emb2) * t_emb2) / 2.0
        scores = F.dropout(scores, p=p, training=self.training)  # TODO training
        scores = torch.sum(scores, dim=1)

        return scores, None

    def _fit(self, samples: torch.Tensor):
        dim = samples.size(1) // (1 + self.config.get("negative_sampling.num_samples"))
        samples = samples.view(-1, dim)
<<<<<<< HEAD
        return samples
=======

        scores, factors = self.forward(samples)
        scores = scores.view(bs, -1)

        return scores, factors
>>>>>>> 81e01d4e

    def predict(self, queries: torch.Tensor):
        assert torch.isnan(queries).sum(1).byte().all(), "Either head or tail should be absent."

        bs = queries.size(0)
        dim = queries.size(0)

        candidates = all_candidates_of_ent_queries(queries, self.dataset.num_entities())

        scores, _ = self._forward_model(candidates)
        scores = scores.view(bs, -1)

        return scores


@BaseModel.register(name="tcomplex")
class TComplExModel(BaseModel):
    def __init__(self, config: Config, dataset: DatasetProcessor, **kwargs):
        super().__init__(config, dataset)

        self.rank = self.config.get("model.rank")
        self.no_time_emb = self.config.get("model.no_time_emb")
        self.init_size = self.config.get("model.init_size")

        self.num_ent = self.dataset.num_entities()
        self.num_rel = self.dataset.num_relations()
        self.num_ts = self.dataset.num_timestamps()

        self.prepare_embedding()

    def prepare_embedding(self):
        self.embeddings = nn.ModuleList([
            nn.Embedding(s, 2 * self.rank, sparse=True)
            for s in [self.num_ent, self.num_rel, self.num_ts]
        ])

        for emb in self.embeddings:
            emb.weight.data *= self.init_size

    def forward(self, samples, **kwargs):
        fit_samples = self._fit(samples)
        scores, factors = self._forward_model(fit_samples)
        # TODO refit the samples if needed
        return scores, factors

    def _forward_model(self, samples: torch.Tensor, **kwargs):
        lhs = self.embeddings[0](samples[:, 0].long())
        rel = self.embeddings[1](samples[:, 1].long())
        rhs = self.embeddings[0](samples[:, 2].long())
        time = self.embeddings[2](samples[:, 3].long())

        lhs = lhs[:, :self.rank], lhs[:, self.rank:]
        rel = rel[:, :self.rank], rel[:, self.rank:]
        rhs = rhs[:, :self.rank], rhs[:, self.rank:]
        time = time[:, :self.rank], time[:, self.rank:]

        right = self.embeddings[0].weight  # all ent tensor
        right = right[:, :self.rank], right[:, self.rank:]

        rt = rel[0] * time[0], rel[1] * time[0], rel[0] * time[1], rel[1] * time[1]
        full_rel = rt[0] - rt[3], rt[1] + rt[2]

        # 1st item: scores
        # 2nd item: reg item factors
        # 3rd item: time

        scores = (lhs[0] * full_rel[0] - lhs[1] * full_rel[1]) @ right[0].t() + \
                 (lhs[1] * full_rel[0] + lhs[0] * full_rel[1]) @ right[1].t()
        factors = {
            "n3": (torch.sqrt(lhs[0] ** 2 + lhs[1] ** 2),
                   torch.sqrt(full_rel[0] ** 2 + full_rel[1] ** 2),
                   torch.sqrt(rhs[0] ** 2 + rhs[1] ** 2)),
            "lambda3": (self.embeddings[2].weight[:-1] if self.no_time_emb else self.embeddings[2].weight)
        }

        return scores, factors

<<<<<<< HEAD
    def _fit(self, samples: torch.Tensor):
        # TODO fit the samples
        return samples
=======
    def fit(self, samples: torch.Tensor):
        assert self.config.get("negative_sampling.type") == 'pseudo_sampling'

        bs = samples.size(0)
        dim = samples.size(1)

        samples = samples.view(-1, dim)
        scores, factors = self.forward(samples)
        scores = scores.view(bs, -1)

        return scores, factors
>>>>>>> 81e01d4e

    def predict(self, x):
        assert torch.isnan(x).sum(1).byte().all(), "Either head or tail should be absent."

        missing_head_ind = torch.isnan(x)[:, 0].byte().unsqueeze(1)
        reversed_x = x.clone()
        reversed_x[:, 1] += 1
        reversed_x[:, (0, 2)] = reversed_x[:, (2, 0)]

        x = torch.where(missing_head_ind,
                        reversed_x,
                        x)

        lhs = self.embeddings[0](x[:, 0].long())
        rel = self.embeddings[1](x[:, 1].long())
        time = self.embeddings[2](x[:, 3].long())

        lhs = lhs[:, :self.rank], lhs[:, self.rank:]
        rel = rel[:, :self.rank], rel[:, self.rank:]
        time = time[:, :self.rank], time[:, self.rank:]

        right = self.embeddings[0].weight
        right = right[:, :self.rank], right[:, self.rank:]

        scores = (lhs[0] * rel[0] * time[0] - lhs[1] * rel[1] * time[0] -
                  lhs[1] * rel[0] * time[1] - lhs[0] * rel[1] * time[1]) @ right[0].t() + \
                 (lhs[1] * rel[0] * time[0] + lhs[0] * rel[1] * time[0] +
                  lhs[0] * rel[0] * time[1] - lhs[1] * rel[1] * time[1]) @ right[1].t()

        return scores

    def forward_over_time(self, x):
        lhs = self.embeddings[0](x[:, 0])
        rel = self.embeddings[1](x[:, 1])
        rhs = self.embeddings[0](x[:, 2])
        time = self.embeddings[2].weight

        lhs = lhs[:, :self.rank], lhs[:, self.rank:]
        rel = rel[:, :self.rank], rel[:, self.rank:]
        rhs = rhs[:, :self.rank], rhs[:, self.rank:]
        time = time[:, :self.rank], time[:, self.rank:]

        return (
                (lhs[0] * rel[0] * rhs[0] - lhs[1] * rel[1] * rhs[0] -
                 lhs[1] * rel[0] * rhs[1] + lhs[0] * rel[1] * rhs[1]) @ time[0].t() +
                (lhs[1] * rel[0] * rhs[0] - lhs[0] * rel[1] * rhs[0] +
                 lhs[0] * rel[0] * rhs[1] - lhs[1] * rel[1] * rhs[1]) @ time[1].t()
        )


@BaseModel.register(name="tntcomplex")
class TNTComplExModel(BaseModel):
    def __init__(self, config: Config, dataset: DatasetProcessor, **kwargs):
        super().__init__(config, dataset)

        self.rank = self.config.get("model.rank")
        self.no_time_emb = self.config.get("model.no_time_emb")
        self.init_size = self.config.get("model.init_size")

        self.num_ent = self.dataset.num_entities()
        self.num_rel = self.dataset.num_relations()
        self.num_ts = self.dataset.num_timestamps()

        self.prepare_embedding()

    def prepare_embedding(self):
        self.embeddings = nn.ModuleList([
            nn.Embedding(s, 2 * self.rank, sparse=True)
            for s in [self.num_ent, self.num_rel, self.num_ts, self.num_rel]
        ])

        for emb in self.embeddings:
            emb.weight.data *= self.init_size

    def forward(self, x):

        lhs = self.embeddings[0](x[:, 0].long())
        rel = self.embeddings[1](x[:, 1].long())
        rel_no_time = self.embeddings[3](x[:, 1].long())
        rhs = self.embeddings[0](x[:, 2].long())
        time = self.embeddings[2](x[:, 3].long())

        lhs = lhs[:, :self.rank], lhs[:, self.rank:]
        rel = rel[:, :self.rank], rel[:, self.rank:]
        rhs = rhs[:, :self.rank], rhs[:, self.rank:]
        time = time[:, :self.rank], time[:, self.rank:]

        rnt = rel_no_time[:, :self.rank], rel_no_time[:, self.rank:]

        right = self.embeddings[0].weight  # all ent tensor
        right = right[:, :self.rank], right[:, self.rank:]

        rt = rel[0] * time[0], rel[1] * time[0], rel[0] * time[1], rel[1] * time[1]
        rrt = rt[0] - rt[3], rt[1] + rt[2]
        full_rel = rrt[0] + rnt[0], rrt[1] + rnt[1]

        scores = (lhs[0] * full_rel[0] - lhs[1] * full_rel[1]) @ right[0].t() + \
                 (lhs[1] * full_rel[0] + lhs[0] * full_rel[1]) @ right[1].t()

        factors = {
            "n3": (math.pow(2, 1 / 3) * torch.sqrt(lhs[0] ** 2 + lhs[1] ** 2),
                   torch.sqrt(rrt[0] ** 2 + rrt[1] ** 2),
                   torch.sqrt(rnt[0] ** 2 + rrt[1] ** 2),
                   math.pow(2, 1 / 3) * torch.sqrt(rhs[0] ** 2 + rhs[1] ** 2)),
            "lambda3": (self.embeddings[2].weight[:-1] if self.no_time_emb else self.embeddings[2].weight)
        }

        return scores, factors

    def fit(self, samples: torch.Tensor):
        assert self.config.get("negative_sampling.type")=='pseudo_sampling'

        bs = samples.size(0)
        dim = samples.size(1)

        samples = samples.view(-1, dim)
        scores, factors = self.forward(samples)
        scores = scores.view(bs, -1)

        return scores, factors

    def predict(self, x):
        assert torch.isnan(x).sum(1).byte().all(), "Either head or tail should be absent."

        missing_head_ind = torch.isnan(x)[:, 0].byte().unsqueeze(1)
        reversed_x = x.clone()
        reversed_x[:, 1] += 10      # dangerous
        reversed_x[:, (0, 2)] = reversed_x[:, (2, 0)]

        x = torch.where(missing_head_ind,
                        reversed_x,
                        x)

        lhs = self.embeddings[0](x[:, 0].long())
        rel = self.embeddings[1](x[:, 1].long())
        rel_no_time = self.embeddings[3](x[:, 1].long())
        time = self.embeddings[2](x[:, 3].long())

        lhs = lhs[:, :self.rank], lhs[:, self.rank:]
        rel = rel[:, :self.rank], rel[:, self.rank:]
        time = time[:, :self.rank], time[:, self.rank:]

        rnt = rel_no_time[:, :self.rank], rel_no_time[:, self.rank:]

        right = self.embeddings[0].weight
        right = right[:, :self.rank], right[:, self.rank:]

        rt = rel[0] * time[0], rel[1] * time[0], rel[0] * time[1], rel[1] * time[1]
        rrt = rt[0] - rt[3], rt[1] + rt[2]
        full_rel = rrt[0] + rnt[0], rrt[1] + rnt[1]

        scores = (lhs[0] * full_rel[0] - lhs[1] * full_rel[1]) @ right[0].t() + \
                 (lhs[1] * full_rel[0] + lhs[0] * full_rel[1]) @ right[1].t()

        return scores


@BaseModel.register(name="hyte")
class HyTEModel(BaseModel):
    def __init__(self, config: Config, dataset: DatasetProcessor, **kwargs):
        super().__init__(config, dataset)

    def forward(self, samples: torch.Tensor, **kwargs):
        # TODO fit, forward_model, refit (if needed), return (see other models)
        raise NotImplementedError

    def _forward_model(self, samples, **kwargs):
        # TODO remember to negate the scores with torch.neg(scores)
        raise NotImplementedError

    def _fit(self, samples: torch.Tensor):
        # TODO fit the samples
        raise NotImplementedError


@BaseModel.register(name="atise")
class ATiSEModel(BaseModel):
    def __init__(self, config: Config, dataset: DatasetProcessor, **kwargs):
        super().__init__(config, dataset)

        # TODO(gengyuan) load params before initialize
        self.cmin = self.config.get("model.cmin")
        self.cmax = self.config.get("model.cmax")
        self.emb_dim = self.config.get("model.embedding_dim")

        self.prepare_embedding()

    def prepare_embedding(self):
        num_ent = self.dataset.num_entities()
        num_rel = self.dataset.num_relations()

        self.embedding: Dict[str, nn.Module] = defaultdict(None)

        self.embedding.update({'emb_E': nn.Embedding(num_ent, self.emb_dim, padding_idx=0)})
        self.embedding.update({'emb_E_var': nn.Embedding(num_ent, self.emb_dim, padding_idx=0)})
        self.embedding.update({'emb_R': nn.Embedding(num_rel, self.emb_dim, padding_idx=0)})
        self.embedding.update({'emb_R_var': nn.Embedding(num_rel, self.emb_dim, padding_idx=0)})

        self.embedding.update({'emb_TE': nn.Embedding(num_ent, self.emb_dim, padding_idx=0)})
        self.embedding.update({'alpha_E': nn.Embedding(num_ent, 1, padding_idx=0)})
        self.embedding.update({'beta_E': nn.Embedding(num_ent, self.emb_dim, padding_idx=0)})
        self.embedding.update({'omega_E': nn.Embedding(num_ent, self.emb_dim, padding_idx=0)})

        self.embedding.update({'emb_TR': nn.Embedding(num_rel, self.emb_dim, padding_idx=0)})
        self.embedding.update({'alpha_R': nn.Embedding(num_rel, 1, padding_idx=0)})
        self.embedding.update({'beta_R': nn.Embedding(num_rel, self.emb_dim, padding_idx=0)})
        self.embedding.update({'omega_R': nn.Embedding(num_rel, self.emb_dim, padding_idx=0)})

        self.embedding = nn.ModuleDict(self.embedding)

        r = 6 / np.sqrt(self.emb_dim)
        self.embedding['emb_E'].weight.data.uniform_(-r, r)
        self.embedding['emb_E_var'].weight.data.uniform_(self.cmin, self.cmax)
        self.embedding['emb_R'].weight.data.uniform_(-r, r)
        self.embedding['emb_R_var'].weight.data.uniform_(self.cmin, self.cmax)
        self.embedding['emb_TE'].weight.data.uniform_(-r, r)
        self.embedding['alpha_E'].weight.data.uniform_(0, 0)
        self.embedding['beta_E'].weight.data.uniform_(0, 0)
        self.embedding['omega_E'].weight.data.uniform_(-r, r)
        self.embedding['emb_TR'].weight.data.uniform_(-r, r)
        self.embedding['alpha_R'].weight.data.uniform_(0, 0)
        self.embedding['beta_R'].weight.data.uniform_(0, 0)
        self.embedding['omega_R'].weight.data.uniform_(-r, r)

        self.embedding['emb_E'].weight.data.renorm_(p=2, dim=0, maxnorm=1)
        self.embedding['emb_E_var'].weight.data.uniform_(self.cmin, self.cmax)
        self.embedding['emb_R'].weight.data.renorm_(p=2, dim=0, maxnorm=1)
        self.embedding['emb_R_var'].weight.data.uniform_(self.cmin, self.cmax)
        self.embedding['emb_TE'].weight.data.renorm_(p=2, dim=0, maxnorm=1)
        self.embedding['emb_TR'].weight.data.renorm_(p=2, dim=0, maxnorm=1)

<<<<<<< HEAD
    def forward(self, sample: torch.Tensor, **kwargs):
        fit_samples = self._fit(sample)
        scores, factors = self._forward_model(fit_samples)
        # TODO refit the scores if needed
        return scores, factors

    def _forward_model(self, sample: torch.Tensor, **kwargs):
=======
        print(sum(p.numel() for p in self.parameters() if p.requires_grad))

    def forward(self, sample: torch.Tensor):
>>>>>>> 81e01d4e
        bs = sample.size(0)
        # TODO(gengyuan)
        dim = sample.size(1) // (1 + self.config.get("negative_sampling.num_samples"))
        sample = sample.view(-1, dim)

        # TODO(gengyuan) type conversion when feeding the data instead of running the models
        h_i, t_i, r_i, d_i = sample[:, 0].long(), sample[:, 2].long(), sample[:, 1].long(), sample[:, 3]

        pi = 3.14159265358979323846

        h_mean = self.embedding['emb_E'](h_i).view(-1, self.emb_dim) + \
                 d_i.view(-1, 1) * self.embedding['alpha_E'](h_i).view(-1, 1) * self.embedding['emb_TE'](h_i).view(-1,
                                                                                                                   self.emb_dim) \
                 + self.embedding['beta_E'](h_i).view(-1, self.emb_dim) * torch.sin(
            2 * pi * self.embedding['omega_E'](h_i).view(-1, self.emb_dim) * d_i.view(-1, 1))

        t_mean = self.embedding['emb_E'](t_i).view(-1, self.emb_dim) + \
                 d_i.view(-1, 1) * self.embedding['alpha_E'](t_i).view(-1, 1) * self.embedding['emb_TE'](t_i).view(-1,
                                                                                                                   self.emb_dim) \
                 + self.embedding['beta_E'](t_i).view(-1, self.emb_dim) * torch.sin(
            2 * pi * self.embedding['omega_E'](t_i).view(-1, self.emb_dim) * d_i.view(-1, 1))

        r_mean = self.embedding['emb_R'](r_i).view(-1, self.emb_dim) + \
                 d_i.view(-1, 1) * self.embedding['alpha_R'](r_i).view(-1, 1) * self.embedding['emb_TR'](r_i).view(-1,
                                                                                                                   self.emb_dim) \
                 + self.embedding['beta_R'](r_i).view(-1, self.emb_dim) * torch.sin(
            2 * pi * self.embedding['omega_R'](r_i).view(-1, self.emb_dim) * d_i.view(-1, 1))

        h_var = self.embedding['emb_E_var'](h_i).view(-1, self.emb_dim)
        t_var = self.embedding['emb_E_var'](t_i).view(-1, self.emb_dim)
        r_var = self.embedding['emb_R_var'](r_i).view(-1, self.emb_dim)

        out1 = torch.sum((h_var + t_var) / r_var, 1) + torch.sum(((r_mean - h_mean + t_mean) ** 2) / r_var,
                                                                 1) - self.emb_dim
        out2 = torch.sum(r_var / (h_var + t_var), 1) + torch.sum(((h_mean - t_mean - r_mean) ** 2) / (h_var + t_var),
                                                                 1) - self.emb_dim
        scores = (out1 + out2) / 4

        scores = scores.view(bs, -1)

        factors = {
            "renorm": (self.embedding['emb_E'].weight,
                       self.embedding['emb_R'].weight,
                       self.embedding['emb_TE'].weight,
                       self.embedding['emb_TR'].weight),
            "clamp": (self.embedding['emb_E_var'].weight,
                      self.embedding['emb_R_var'].weight)
        }

        return scores, factors

    def _fit(self, samples: torch.Tensor):
        # TODO seems like fit logic is currently implemented at the beginning of forward_model
        return samples


    # TODO(gengyaun):
    # walkaround
    def predict(self, sample: torch.Tensor):
        bs = sample.size(0)
        # TODO(gengyuan)
        # TODO since parallelization a RuntimeError occurs here, I don't know why (maybe that's why there's your TODO)
        dim = sample.size(1) // (self.dataset.num_entities())
        sample = sample.view(-1, dim)

        # TODO(gengyuan) type conversion when feeding the data instead of running the models
        h_i, t_i, r_i, d_i = sample[:, 0].long(), sample[:, 2].long(), sample[:, 1].long(), sample[:, 3]

        pi = 3.14159265358979323846

        h_mean = self.embedding['emb_E'](h_i).view(-1, self.emb_dim) + \
                 d_i.view(-1, 1) * self.embedding['alpha_E'](h_i).view(-1, 1) * self.embedding['emb_TE'](h_i).view(-1,
                                                                                                                   self.emb_dim) \
                 + self.embedding['beta_E'](h_i).view(-1, self.emb_dim) * torch.sin(
            2 * pi * self.embedding['omega_E'](h_i).view(-1, self.emb_dim) * d_i.view(-1, 1))

        t_mean = self.embedding['emb_E'](t_i).view(-1, self.emb_dim) + \
                 d_i.view(-1, 1) * self.embedding['alpha_E'](t_i).view(-1, 1) * self.embedding['emb_TE'](t_i).view(-1,
                                                                                                                   self.emb_dim) \
                 + self.embedding['beta_E'](t_i).view(-1, self.emb_dim) * torch.sin(
            2 * pi * self.embedding['omega_E'](t_i).view(-1, self.emb_dim) * d_i.view(-1, 1))

        r_mean = self.embedding['emb_R'](r_i).view(-1, self.emb_dim) + \
                 d_i.view(-1, 1) * self.embedding['alpha_R'](r_i).view(-1, 1) * self.embedding['emb_TR'](r_i).view(-1,
                                                                                                                   self.emb_dim) \
                 + self.embedding['beta_R'](r_i).view(-1, self.emb_dim) * torch.sin(
            2 * pi * self.embedding['omega_R'](r_i).view(-1, self.emb_dim) * d_i.view(-1, 1))

        h_var = self.embedding['emb_E_var'](h_i).view(-1, self.emb_dim)
        t_var = self.embedding['emb_E_var'](t_i).view(-1, self.emb_dim)
        r_var = self.embedding['emb_R_var'](r_i).view(-1, self.emb_dim)

        out1 = torch.sum((h_var + t_var) / r_var, 1) + torch.sum(((r_mean - h_mean + t_mean) ** 2) / r_var,
                                                                 1) - self.emb_dim
        out2 = torch.sum(r_var / (h_var + t_var), 1) + torch.sum(((h_mean - t_mean - r_mean) ** 2) / (h_var + t_var),
                                                                 1) - self.emb_dim
        scores = (out1 + out2) / 4

        scores = scores.view(bs, -1)

        factors = {
            "renorm": (self.embedding['emb_E'].weight,
                       self.embedding['emb_R'].weight,
                       self.embedding['emb_TE'].weight,
                       self.embedding['emb_TR'].weight),
            "clamp": (self.embedding['emb_E_var'].weight,
                      self.embedding['emb_R_var'].weight)
        }

        return scores, factors


# reference: https://github.com/bsantraigi/TA_TransE/blob/master/model.py
# reference: https://github.com/jimmywangheng/knowledge_representation_pytorch
@BaseModel.register(name="ta_transe")
class TATransEModel(BaseModel):
    def __init__(self, config: Config, dataset: DatasetProcessor, **kwargs):
        super().__init__(config, dataset)

        # model params from files
        self.emb_dim = self.config.get("model.emb_dim")
        self.l1_flag = self.config.get("model.l1_flag")
        self.p = self.config.get("model.dropout")

        self.dropout = torch.nn.Dropout(p=self.p)
        self.lstm = LSTMModel(self.emb_dim, n_layer=1)

        self.prepare_embedding()

    def prepare_embedding(self):
        num_ent = self.dataset.num_entities()
        num_rel = self.dataset.num_relations()
        num_tem = 32

        self.embedding: Dict[str, torch.nn.Embedding] = defaultdict(None)
        self.embedding['ent'] = torch.nn.Embedding(num_ent, self.emb_dim)
        self.embedding['rel'] = torch.nn.Embedding(num_rel, self.emb_dim)
        self.embedding['tem'] = torch.nn.Embedding(num_tem, self.emb_dim)

        self.embedding = nn.ModuleDict(self.embedding)

        for _, emb in self.embedding.items():
            torch.nn.init.xavier_uniform_(emb.weight)
            emb.weight.data.renorm(p=2, dim=1, maxnorm=1)

    def get_rseq(self, rel: torch.LongTensor, tem: torch.LongTensor):

        # self.config.log(f"tem in: {tem.size()}")

        r_e = self.embedding['rel'](rel)
        r_e = r_e.unsqueeze(0).transpose(0, 1)

        bs = tem.size(0)
        tem_len = tem.size(1)
        tem = tem.contiguous()
        tem = tem.view(bs * tem_len)

        # self.config.log(f"tem: {tem.size()}")

        token_e = self.embedding['tem'](tem)

        # self.config.log(f"token_e: {token_e.size()}")

        token_e = token_e.view(bs, tem_len, self.emb_dim)

        # self.config.log(f"token_e view: {token_e.size()}")

        seq_e = torch.cat((r_e, token_e), 1)

        # self.config.log(f"seq_e: {seq_e.size()}")

        hidden_tem = self.lstm(seq_e)
        hidden_tem = hidden_tem[0, :, :]
        rseq_e = hidden_tem

        return rseq_e

    def forward(self, samples: torch.Tensor, **kwargs):
        fit_samples = self._fit(samples)
        scores, factors = self._forward_model(fit_samples)
        scores = scores.view(samples.size(0), -1)  # refit
        return scores, factors

    def _forward_model(self, samples: torch.Tensor, **kwargs):
        # self.config.log(f"Sample in: {samples.size()}")

        h, r, t, tem = samples[:, 0].long(), samples[:, 1].long(), samples[:, 2].long(), samples[:, 3:].long()

        h_e = self.embedding['ent'](h)
        t_e = self.embedding['ent'](t)
        rseq_e = self.get_rseq(r, tem)

        h_e = self.dropout(h_e)
        t_e = self.dropout(t_e)
        rseq_e = self.dropout(rseq_e)

        if self.l1_flag:
            scores = torch.neg(torch.sum(torch.abs(h_e + rseq_e - t_e), 1))
        else:
            scores = torch.neg(torch.sum((h_e + rseq_e - t_e) ** 2, 1))

        factors = {
            "norm": (h_e,
                     t_e,
                     rseq_e)
        }

        return scores, factors

    def _fit(self, samples: torch.Tensor):
        dim = samples.size(1) // (1 + self.config.get("negative_sampling.num_samples"))
        samples = samples.view(-1, dim)
        return samples

    def predict(self, queries: torch.Tensor):
        assert torch.isnan(queries).sum(1).byte().all(), "Either head or tail should be absent."

        bs = queries.size(0)
        dim = queries.size(0)

        candidates = all_candidates_of_ent_queries(queries, self.dataset.num_entities())

        scores, _ = self._forward_model(candidates)
        scores = scores.view(bs, -1)

        return scores


# reference: https://github.com/bsantraigi/TA_TransE/blob/master/model.py
@BaseModel.register(name="ta_distmult")
class TADistmultModel(BaseModel):
    def __init__(self, config: Config, dataset: DatasetProcessor, **kwargs):
        super().__init__(config, dataset)

        # model params from files
        self.emb_dim = self.config.get("model.emb_dim")
        self.l1_flag = self.config.get("model.l1_flag")
        self.p = self.config.get("model.dropout")

        self.dropout = torch.nn.Dropout(p=self.p)
        self.lstm = LSTMModel(self.emb_dim, n_layer=1)
        self.criterion = nn.Softplus()

        self.prepare_embedding()

    def prepare_embedding(self):
        num_ent = self.dataset.num_entities()
        num_rel = self.dataset.num_relations()
        num_tem = 32

        self.embedding: Dict[str, torch.nn.Embedding] = defaultdict(None)
        self.embedding['ent'] = torch.nn.Embedding(num_ent, self.emb_dim)
        self.embedding['rel'] = torch.nn.Embedding(num_rel, self.emb_dim)
        self.embedding['tem'] = torch.nn.Embedding(num_tem, self.emb_dim)

        self.embedding = nn.ModuleDict(self.embedding)

        for _, emb in self.embedding.items():
            torch.nn.init.xavier_uniform_(emb.weight)
            emb.weight.data.renorm(p=2, dim=1, maxnorm=1)

    def forward(self, samples: torch.Tensor, **kwargs):
        fit_samples = self._fit(samples)
        scores, factors = self._forward_model(fit_samples)
        scores = scores.view(samples.size(0), -1)  # refit
        return scores, factors

    def _forward_model(self, samples: torch.Tensor, **kwargs):
        h, r, t, tem = samples[:, 0].long(), samples[:, 1].long(), samples[:, 2].long(), samples[:, 3:].long()

        h_e = self.embedding['ent'](h)
        t_e = self.embedding['ent'](t)
        rseq_e = self.get_rseq(r, tem)

        h_e = self.dropout(h_e)
        t_e = self.dropout(t_e)
        rseq_e = self.dropout(rseq_e)

        scores = torch.sum(h_e * t_e * rseq_e, 1, False)

        factors = {
            "norm": (self.embedding['ent'].weight,
                     self.embedding['rel'].weight,
                     self.embedding['tem'].weight)
        }

        return scores, factors

    def get_rseq(self, rel, tem):
        r_e = self.embedding['rel'](rel)
        r_e = r_e.unsqueeze(0).transpose(0, 1)

        bs = tem.size(0)
        tem_len = tem.size(1)
        tem = tem.contiguous()
        tem = tem.view(bs * tem_len)

        token_e = self.embedding['tem'](tem)
        token_e = token_e.view(bs, tem_len, self.emb_dim)
        seq_e = torch.cat((r_e, token_e), 1)

        hidden_tem = self.lstm(seq_e)
        hidden_tem = hidden_tem[0, :, :]
        rseq_e = hidden_tem

        return rseq_e

    def _fit(self, samples: torch.Tensor):
        dim = samples.size(1) // (1 + self.config.get("negative_sampling.num_samples"))
        samples = samples.view(-1, dim)
        return samples

    def predict(self, queries: torch.Tensor):
        assert torch.isnan(queries).sum(1).byte().all(), "Either head or tail should be absent."

        bs = queries.size(0)
        dim = queries.size(0)

        candidates = all_candidates_of_ent_queries(queries, self.dataset.num_entities())

        scores, _ = self._forward_model(candidates)
        scores = scores.view(bs, -1)

        return scores


@BaseModel.register(name="ttranse")
class TTransEModel(BaseModel):
    def __init__(self, config: Config, dataset: DatasetProcessor, **kwargs):
        super().__init__(config, dataset)

        # model params from files
        self.emb_dim = self.config.get("model.emb_dim")
        self.l1_flag = self.config.get("model.l1_flag")

        self.prepare_embedding()

    def prepare_embedding(self):
        num_ent = self.dataset.num_entities()
        num_rel = self.dataset.num_relations()
        num_tem = self.dataset.num_timestamps()

        self.embedding: Dict[str, torch.nn.Embedding] = defaultdict(None)
        self.embedding['ent'] = torch.nn.Embedding(num_ent, self.emb_dim)
        self.embedding['rel'] = torch.nn.Embedding(num_rel, self.emb_dim)
        self.embedding['tem'] = torch.nn.Embedding(num_tem, self.emb_dim)

        self.embedding = nn.ModuleDict(self.embedding)

        for _, emb in self.embedding.items():
            torch.nn.init.xavier_uniform_(emb.weight)
            emb.weight.data.renorm(p=2, dim=1, maxnorm=1)

    def forward(self, samples, **kwargs):
        fit_samples = self._fit(samples)
        scores, factors = self._forward_model(fit_samples)
        scores = scores.view(samples.size(0), -1)  # refit
        return scores, factors

    def _fit(self, samples: torch.Tensor):
        dim = samples.size(1) // (1 + self.config.get("negative_sampling.num_samples"))
        samples = samples.view(-1, dim)
        return samples

    def _forward_model(self, samples, **kwargs):
        h, r, t, tem = samples[:, 0].long(), samples[:, 1].long(), samples[:, 2].long(), samples[:, 3].long()

        h_e = self.embedding['ent'](h)
        t_e = self.embedding['ent'](t)
        r_e = self.embedding['rel'](r)
        tem_e = self.embedding['tem'](tem)

        if self.l1_flag:
            scores = torch.neg(torch.sum(torch.abs(h_e + r_e + tem_e - t_e), dim=1))
        else:
            scores = torch.neg(torch.sum((h_e + r_e + tem_e - t_e) ** 2, dim=1))

        factors = {
            "norm": (h_e,
                     t_e,
                     r_e,
                     tem_e)
        }

        return scores, factors

    def predict(self, queries: torch.Tensor):
        assert torch.isnan(queries).sum(1).byte().all(), "Either head or tail should be absent."

        bs = queries.size(0)

        candidates = all_candidates_of_ent_queries(queries, self.dataset.num_entities())

        scores, _ = self._forward_model(candidates)
        scores = scores.view(bs, -1)

        return scores<|MERGE_RESOLUTION|>--- conflicted
+++ resolved
@@ -282,15 +282,7 @@
     def _fit(self, samples: torch.Tensor):
         dim = samples.size(1) // (1 + self.config.get("negative_sampling.num_samples"))
         samples = samples.view(-1, dim)
-<<<<<<< HEAD
         return samples
-=======
-
-        scores, factors = self.forward(samples)
-        scores = scores.view(bs, -1)
-
-        return scores, factors
->>>>>>> 81e01d4e
 
     def predict(self, queries: torch.Tensor):
         assert torch.isnan(queries).sum(1).byte().all(), "Either head or tail should be absent."
@@ -333,7 +325,7 @@
     def forward(self, samples, **kwargs):
         fit_samples = self._fit(samples)
         scores, factors = self._forward_model(fit_samples)
-        # TODO refit the samples if needed
+        scores = scores.view(bs, -1)  # refit
         return scores, factors
 
     def _forward_model(self, samples: torch.Tensor, **kwargs):
@@ -368,23 +360,15 @@
 
         return scores, factors
 
-<<<<<<< HEAD
     def _fit(self, samples: torch.Tensor):
-        # TODO fit the samples
-        return samples
-=======
-    def fit(self, samples: torch.Tensor):
         assert self.config.get("negative_sampling.type") == 'pseudo_sampling'
 
         bs = samples.size(0)
         dim = samples.size(1)
 
         samples = samples.view(-1, dim)
-        scores, factors = self.forward(samples)
-        scores = scores.view(bs, -1)
-
-        return scores, factors
->>>>>>> 81e01d4e
+
+        return samples
 
     def predict(self, x):
         assert torch.isnan(x).sum(1).byte().all(), "Either head or tail should be absent."
@@ -433,113 +417,6 @@
                 (lhs[1] * rel[0] * rhs[0] - lhs[0] * rel[1] * rhs[0] +
                  lhs[0] * rel[0] * rhs[1] - lhs[1] * rel[1] * rhs[1]) @ time[1].t()
         )
-
-
-@BaseModel.register(name="tntcomplex")
-class TNTComplExModel(BaseModel):
-    def __init__(self, config: Config, dataset: DatasetProcessor, **kwargs):
-        super().__init__(config, dataset)
-
-        self.rank = self.config.get("model.rank")
-        self.no_time_emb = self.config.get("model.no_time_emb")
-        self.init_size = self.config.get("model.init_size")
-
-        self.num_ent = self.dataset.num_entities()
-        self.num_rel = self.dataset.num_relations()
-        self.num_ts = self.dataset.num_timestamps()
-
-        self.prepare_embedding()
-
-    def prepare_embedding(self):
-        self.embeddings = nn.ModuleList([
-            nn.Embedding(s, 2 * self.rank, sparse=True)
-            for s in [self.num_ent, self.num_rel, self.num_ts, self.num_rel]
-        ])
-
-        for emb in self.embeddings:
-            emb.weight.data *= self.init_size
-
-    def forward(self, x):
-
-        lhs = self.embeddings[0](x[:, 0].long())
-        rel = self.embeddings[1](x[:, 1].long())
-        rel_no_time = self.embeddings[3](x[:, 1].long())
-        rhs = self.embeddings[0](x[:, 2].long())
-        time = self.embeddings[2](x[:, 3].long())
-
-        lhs = lhs[:, :self.rank], lhs[:, self.rank:]
-        rel = rel[:, :self.rank], rel[:, self.rank:]
-        rhs = rhs[:, :self.rank], rhs[:, self.rank:]
-        time = time[:, :self.rank], time[:, self.rank:]
-
-        rnt = rel_no_time[:, :self.rank], rel_no_time[:, self.rank:]
-
-        right = self.embeddings[0].weight  # all ent tensor
-        right = right[:, :self.rank], right[:, self.rank:]
-
-        rt = rel[0] * time[0], rel[1] * time[0], rel[0] * time[1], rel[1] * time[1]
-        rrt = rt[0] - rt[3], rt[1] + rt[2]
-        full_rel = rrt[0] + rnt[0], rrt[1] + rnt[1]
-
-        scores = (lhs[0] * full_rel[0] - lhs[1] * full_rel[1]) @ right[0].t() + \
-                 (lhs[1] * full_rel[0] + lhs[0] * full_rel[1]) @ right[1].t()
-
-        factors = {
-            "n3": (math.pow(2, 1 / 3) * torch.sqrt(lhs[0] ** 2 + lhs[1] ** 2),
-                   torch.sqrt(rrt[0] ** 2 + rrt[1] ** 2),
-                   torch.sqrt(rnt[0] ** 2 + rrt[1] ** 2),
-                   math.pow(2, 1 / 3) * torch.sqrt(rhs[0] ** 2 + rhs[1] ** 2)),
-            "lambda3": (self.embeddings[2].weight[:-1] if self.no_time_emb else self.embeddings[2].weight)
-        }
-
-        return scores, factors
-
-    def fit(self, samples: torch.Tensor):
-        assert self.config.get("negative_sampling.type")=='pseudo_sampling'
-
-        bs = samples.size(0)
-        dim = samples.size(1)
-
-        samples = samples.view(-1, dim)
-        scores, factors = self.forward(samples)
-        scores = scores.view(bs, -1)
-
-        return scores, factors
-
-    def predict(self, x):
-        assert torch.isnan(x).sum(1).byte().all(), "Either head or tail should be absent."
-
-        missing_head_ind = torch.isnan(x)[:, 0].byte().unsqueeze(1)
-        reversed_x = x.clone()
-        reversed_x[:, 1] += 10      # dangerous
-        reversed_x[:, (0, 2)] = reversed_x[:, (2, 0)]
-
-        x = torch.where(missing_head_ind,
-                        reversed_x,
-                        x)
-
-        lhs = self.embeddings[0](x[:, 0].long())
-        rel = self.embeddings[1](x[:, 1].long())
-        rel_no_time = self.embeddings[3](x[:, 1].long())
-        time = self.embeddings[2](x[:, 3].long())
-
-        lhs = lhs[:, :self.rank], lhs[:, self.rank:]
-        rel = rel[:, :self.rank], rel[:, self.rank:]
-        time = time[:, :self.rank], time[:, self.rank:]
-
-        rnt = rel_no_time[:, :self.rank], rel_no_time[:, self.rank:]
-
-        right = self.embeddings[0].weight
-        right = right[:, :self.rank], right[:, self.rank:]
-
-        rt = rel[0] * time[0], rel[1] * time[0], rel[0] * time[1], rel[1] * time[1]
-        rrt = rt[0] - rt[3], rt[1] + rt[2]
-        full_rel = rrt[0] + rnt[0], rrt[1] + rnt[1]
-
-        scores = (lhs[0] * full_rel[0] - lhs[1] * full_rel[1]) @ right[0].t() + \
-                 (lhs[1] * full_rel[0] + lhs[0] * full_rel[1]) @ right[1].t()
-
-        return scores
 
 
 @BaseModel.register(name="hyte")
@@ -616,7 +493,6 @@
         self.embedding['emb_TE'].weight.data.renorm_(p=2, dim=0, maxnorm=1)
         self.embedding['emb_TR'].weight.data.renorm_(p=2, dim=0, maxnorm=1)
 
-<<<<<<< HEAD
     def forward(self, sample: torch.Tensor, **kwargs):
         fit_samples = self._fit(sample)
         scores, factors = self._forward_model(fit_samples)
@@ -624,11 +500,6 @@
         return scores, factors
 
     def _forward_model(self, sample: torch.Tensor, **kwargs):
-=======
-        print(sum(p.numel() for p in self.parameters() if p.requires_grad))
-
-    def forward(self, sample: torch.Tensor):
->>>>>>> 81e01d4e
         bs = sample.size(0)
         # TODO(gengyuan)
         dim = sample.size(1) // (1 + self.config.get("negative_sampling.num_samples"))
