import torch
from torch import nn
from torch.nn import functional as F

import numpy as np

from collections import defaultdict
from typing import Dict
from abc import ABC, abstractmethod

from tkge.common.registrable import Registrable
from tkge.common.configurable import Configurable
from tkge.common.config import Config
from tkge.common.error import ConfigurationError
from tkge.data.dataset import DatasetProcessor
from tkge.models.layers import LSTMModel
from tkge.models.utils import *


class BaseModel(ABC, nn.Module, Registrable, Configurable):
    def __init__(self, config: Config, dataset: DatasetProcessor):
        nn.Module.__init__(self)
        Registrable.__init__(self)
        Configurable.__init__(self, config=config)

        self.dataset = dataset

    @staticmethod
    def create(config: Config, dataset: DatasetProcessor):
        model_type = config.get("model.type")
        kwargs = config.get("model.args")

        kwargs = kwargs if not isinstance(kwargs, type(None)) else {}

        if model_type in BaseModel.list_available():
            # kwargs = config.get("model.args")  # TODO: get all args params
            return BaseModel.by_name(model_type)(config, dataset, **kwargs)
        else:
            raise ConfigurationError(
                f"{model_type} specified in configuration file is not supported"
                f"implement your model class with `BaseModel.register(name)"
            )

    def load_config(self):
        # TODO(gengyuan): should undefined params initialized by default values?
        raise NotImplementedError

    def prepare_embedding(self):
        raise NotImplementedError

    def get_embedding(self, **kwargs):
        raise NotImplementedError

    @abstractmethod
    def forward(self, samples, **kwargs):
        raise NotImplementedError

    @abstractmethod
    def predict(self, queries: torch.Tensor):
        """
        Should be a wrapper of method forward or a computation flow same as that in forward.
        Particularly for prediction task with incomplete queries as inputs.
        New modules or learnable parameter constructed in this namespace should be avoided since it's not evolved in training procedure.
        """
        raise NotImplementedError

    @abstractmethod
    def fit(self, samples: torch.Tensor):
        # TODO(gengyuan): wrapping all the models
        """
        Should be a wrapper of forward or a computation flow same as that in forward.
        This method is intended to handle arbitrarily-shaped samples due to negative sampling, either matrix or flatteded.
        Especially when training procedure and prediction procedure are different.
        Samples should be processed in this method and then passed to forward.
        Input samples are the direct output of the negative sampling.
        """
        raise NotImplementedError


@BaseModel.register(name='de_simple')
class DeSimplEModel(BaseModel):
    def __init__(self, config: Config, dataset: DatasetProcessor, **kwargs):
        super().__init__(config, dataset)

        self.dropout = torch.nn.Dropout(p=self.config.get('model.dropout'))

        self.prepare_embedding()

        self.time_nl = torch.sin  # TODO add to configuration file

    def prepare_embedding(self):
        num_ent = self.dataset.num_entities()
        num_rel = self.dataset.num_relations()

        emb_dim = self.config.get("model.embedding.emb_dim")
        se_prop = self.config.get("model.embedding.se_prop")
        s_emb_dim = int(se_prop * emb_dim)
        t_emb_dim = emb_dim - s_emb_dim

        # torch.manual_seed(0)
        # torch.cuda.manual_seed_all(0)
        # np.random.seed(0)
        # random.seed(0)
        # torch.backends.cudnn.deterministic = True
        # os.environ['PYTHONHASHSEED'] = str(0)

        self.embedding: Dict[str, nn.Module] = defaultdict(dict)

        self.embedding.update({'ent_embs_h': nn.Embedding(num_ent, s_emb_dim)})
        self.embedding.update({'ent_embs_t': nn.Embedding(num_ent, s_emb_dim)})
        self.embedding.update({'rel_embs_f': nn.Embedding(num_rel, s_emb_dim + t_emb_dim)})
        self.embedding.update({'rel_embs_i': nn.Embedding(num_rel, s_emb_dim + t_emb_dim)})

        # frequency embeddings for the entities

        self.embedding.update({'m_freq_h': nn.Embedding(num_ent, t_emb_dim)})
        self.embedding.update({'m_freq_t': nn.Embedding(num_ent, t_emb_dim)})
        self.embedding.update({'d_freq_h': nn.Embedding(num_ent, t_emb_dim)})
        self.embedding.update({'d_freq_t': nn.Embedding(num_ent, t_emb_dim)})
        self.embedding.update({'y_freq_h': nn.Embedding(num_ent, t_emb_dim)})
        self.embedding.update({'y_freq_t': nn.Embedding(num_ent, t_emb_dim)})

        # phi embeddings for the entities
        self.embedding.update({'m_phi_h': nn.Embedding(num_ent, t_emb_dim)})
        self.embedding.update({'m_phi_t': nn.Embedding(num_ent, t_emb_dim)})
        self.embedding.update({'d_phi_h': nn.Embedding(num_ent, t_emb_dim)})
        self.embedding.update({'d_phi_t': nn.Embedding(num_ent, t_emb_dim)})
        self.embedding.update({'y_phi_h': nn.Embedding(num_ent, t_emb_dim)})
        self.embedding.update({'y_phi_t': nn.Embedding(num_ent, t_emb_dim)})

        # frequency embeddings for the entities
        self.embedding.update({'m_amps_h': nn.Embedding(num_ent, t_emb_dim)})
        self.embedding.update({'m_amps_t': nn.Embedding(num_ent, t_emb_dim)})
        self.embedding.update({'d_amps_h': nn.Embedding(num_ent, t_emb_dim)})
        self.embedding.update({'d_amps_t': nn.Embedding(num_ent, t_emb_dim)})
        self.embedding.update({'y_amps_h': nn.Embedding(num_ent, t_emb_dim)})
        self.embedding.update({'y_amps_t': nn.Embedding(num_ent, t_emb_dim)})

        self.embedding = nn.ModuleDict(self.embedding)

        for k, v in self.embedding.items():
            nn.init.xavier_uniform_(v.weight)

        # nn.init.xavier_uniform_(self.ent_embs_h.weight)
        # nn.init.xavier_uniform_(self.ent_embs_t.weight)
        # nn.init.xavier_uniform_(self.rel_embs_f.weight)
        # nn.init.xavier_uniform_(self.rel_embs_i.weight)
        #
        # nn.init.xavier_uniform_(self.m_freq_h.weight)
        # nn.init.xavier_uniform_(self.d_freq_h.weight)
        # nn.init.xavier_uniform_(self.y_freq_h.weight)
        # nn.init.xavier_uniform_(self.m_freq_t.weight)
        # nn.init.xavier_uniform_(self.d_freq_t.weight)
        # nn.init.xavier_uniform_(self.y_freq_t.weight)
        #
        # nn.init.xavier_uniform_(self.m_phi_h.weight)
        # nn.init.xavier_uniform_(self.d_phi_h.weight)
        # nn.init.xavier_uniform_(self.y_phi_h.weight)
        # nn.init.xavier_uniform_(self.m_phi_t.weight)
        # nn.init.xavier_uniform_(self.d_phi_t.weight)
        # nn.init.xavier_uniform_(self.y_phi_t.weight)
        #
        # nn.init.xavier_uniform_(self.m_amps_h.weight)
        # nn.init.xavier_uniform_(self.d_amps_h.weight)
        # nn.init.xavier_uniform_(self.y_amps_h.weight)
        # nn.init.xavier_uniform_(self.m_amps_t.weight)
        # nn.init.xavier_uniform_(self.d_amps_t.weight)
        # nn.init.xavier_uniform_(self.y_amps_t.weight)

        # nn.init.xavier_uniform_(self.embedding['ent_embs_h'].weight)
        # nn.init.xavier_uniform_(self.embedding['ent_embs_t'].weight)
        # nn.init.xavier_uniform_(self.embedding['rel_embs_f'].weight)
        # nn.init.xavier_uniform_(self.embedding['rel_embs_i'].weight)
        #
        # nn.init.xavier_uniform_(self.embedding['m_freq_h'].weight)
        # nn.init.xavier_uniform_(self.embedding['d_freq_h'].weight)
        # nn.init.xavier_uniform_(self.embedding['y_freq_h'].weight)
        # nn.init.xavier_uniform_(self.embedding['m_freq_t'].weight)
        # nn.init.xavier_uniform_(self.embedding['d_freq_t'].weight)
        # nn.init.xavier_uniform_(self.embedding['y_freq_t'].weight)
        #
        # nn.init.xavier_uniform_(self.embedding['m_phi_h'].weight)
        # nn.init.xavier_uniform_(self.embedding['d_phi_h'].weight)
        # nn.init.xavier_uniform_(self.embedding['y_phi_h'].weight)
        # nn.init.xavier_uniform_(self.embedding['m_phi_t'].weight)
        # nn.init.xavier_uniform_(self.embedding['d_phi_t'].weight)
        # nn.init.xavier_uniform_(self.embedding['y_phi_t'].weight)
        #
        # nn.init.xavier_uniform_(self.embedding['m_amps_h'].weight)
        # nn.init.xavier_uniform_(self.embedding['d_amps_h'].weight)
        # nn.init.xavier_uniform_(self.embedding['y_amps_h'].weight)
        # nn.init.xavier_uniform_(self.embedding['m_amps_t'].weight)
        # nn.init.xavier_uniform_(self.embedding['d_amps_t'].weight)
        # nn.init.xavier_uniform_(self.embedding['y_amps_t'].weight)

        # for name, params in self.named_parameters():
        #     print(name)
        #     print(params)
        #     print(params.size())
        #
        # assert False

    def get_time_embedding(self, ent, year, month, day, ent_pos):
        # TODO: enum
        if ent_pos == "head":
            time_emb = self.embedding['y_amps_h'](ent) * self.time_nl(
                self.embedding['y_freq_h'](ent) * year + self.embedding['y_phi_h'](ent))
            time_emb += self.embedding['m_amps_h'](ent) * self.time_nl(
                self.embedding['m_freq_h'](ent) * month + self.embedding['m_phi_h'](ent))
            time_emb += self.embedding['d_amps_h'](ent) * self.time_nl(
                self.embedding['d_freq_h'](ent) * day + self.embedding['d_phi_h'](ent))
        else:
            time_emb = self.embedding['y_amps_t'](ent) * self.time_nl(
                self.embedding['y_freq_t'](ent) * year + self.embedding['y_phi_t'](ent))
            time_emb += self.embedding['m_amps_t'](ent) * self.time_nl(
                self.embedding['m_freq_t'](ent) * month + self.embedding['m_phi_t'](ent))
            time_emb += self.embedding['d_amps_t'](ent) * self.time_nl(
                self.embedding['d_freq_t'](ent) * day + self.embedding['d_phi_t'](ent))

        return time_emb

    def get_embedding(self, head, rel, tail, year, month, day):
        year = year.view(-1, 1)
        month = month.view(-1, 1)
        day = day.view(-1, 1)

        h_emb1 = self.embedding['ent_embs_h'](head)
        r_emb1 = self.embedding['rel_embs_f'](rel)
        t_emb1 = self.embedding['ent_embs_t'](tail)

        h_emb2 = self.embedding['ent_embs_h'](tail)
        r_emb2 = self.embedding['rel_embs_i'](rel)
        t_emb2 = self.embedding['ent_embs_t'](head)

        h_emb1 = torch.cat((h_emb1, self.get_time_embedding(head, year, month, day, 'head')), 1)
        t_emb1 = torch.cat((t_emb1, self.get_time_embedding(tail, year, month, day, 'tail')), 1)
        h_emb2 = torch.cat((h_emb2, self.get_time_embedding(tail, year, month, day, 'head')), 1)
        t_emb2 = torch.cat((t_emb2, self.get_time_embedding(head, year, month, day, 'tail')), 1)

        return h_emb1, r_emb1, t_emb1, h_emb2, r_emb2, t_emb2

    def forward(self, samples, **kwargs):
        head = samples[:, 0].long()
        rel = samples[:, 1].long()
        tail = samples[:, 2].long()
        year = samples[:, 3]
        month = samples[:, 4]
        day = samples[:, 5]

        h_emb1, r_emb1, t_emb1, h_emb2, r_emb2, t_emb2 = self.get_embedding(head, rel, tail, year, month, day)

        scores = ((h_emb1 * r_emb1) * t_emb1 + (h_emb2 * r_emb2) * t_emb2) / 2.0
        scores = self.dropout(scores)
        scores = torch.sum(scores, dim=1)

        return scores, None

    def fit(self, samples: torch.Tensor):
        bs = samples.size(0)
        dim = samples.size(1) // (1 + self.config.get("negative_sampling.num_samples"))

        samples = samples.view(-1, dim)

        scores, factor = self.forward(samples)
        scores = scores.view(bs, -1)

        return scores, factor

    def predict(self, queries: torch.Tensor):
        assert torch.isnan(queries).sum(1).byte().all(), "Either head or tail should be absent."

        bs = queries.size(0)
        dim = queries.size(0)

        candidates = all_candidates_of_ent_queries(queries, self.dataset.num_entities())

        scores, _ = self.forward(candidates)
        scores = scores.view(bs, -1)

        return scores


@BaseModel.register(name="tcomplex")
class TComplExModel(BaseModel):
    def __init__(self, config: Config, dataset: DatasetProcessor, **kwargs):
        super().__init__(config, dataset)

        self.rank = self.config.get("model.rank")
        self.no_time_emb = self.config.get("model.no_time_emb")
        self.init_size = self.config.get("model.init_size")

        self.num_ent = self.dataset.num_entities()
        self.num_rel = self.dataset.num_relations()
        self.num_ts = self.dataset.num_timestamps()

        self.prepare_embedding()

    def prepare_embedding(self):
        self.embeddings = nn.ModuleList([
            nn.Embedding(s, 2 * self.rank, sparse=True)
            for s in [self.num_ent, self.num_rel, self.num_ts]
        ])

        for emb in self.embeddings:
            emb.weight.data *= self.init_size

    def forward(self, x):
        """
        x is spot
        """
        lhs = self.embeddings[0](x[:, 0].long())
        rel = self.embeddings[1](x[:, 1].long())
        rhs = self.embeddings[0](x[:, 2].long())
        time = self.embeddings[2](x[:, 3].long())

        lhs = lhs[:, :self.rank], lhs[:, self.rank:]
        rel = rel[:, :self.rank], rel[:, self.rank:]
        rhs = rhs[:, :self.rank], rhs[:, self.rank:]
        time = time[:, :self.rank], time[:, self.rank:]

        right = self.embeddings[0].weight  # all ent tensor
        right = right[:, :self.rank], right[:, self.rank:]

        rt = rel[0] * time[0], rel[1] * time[0], rel[0] * time[1], rel[1] * time[1]
        full_rel = rt[0] - rt[3], rt[1] + rt[2]

        # 1st item: scores
        # 2nd item: reg item factors
        # 3rd item: time

        scores = (lhs[0] * full_rel[0] - lhs[1] * full_rel[1]) @ right[0].t() + \
                 (lhs[1] * full_rel[0] + lhs[0] * full_rel[1]) @ right[1].t()
        factors = {
            "n3": (torch.sqrt(lhs[0] ** 2 + lhs[1] ** 2),
                   torch.sqrt(full_rel[0] ** 2 + full_rel[1] ** 2),
                   torch.sqrt(rhs[0] ** 2 + rhs[1] ** 2)),
            "lambda3": (self.embeddings[2].weight[:-1] if self.no_time_emb else self.embeddings[2].weight)
        }

        return scores, factors

    def predict(self, x):
        assert torch.isnan(x).sum(1).byte().all(), "Either head or tail should be absent."

        missing_head_ind = torch.isnan(x)[:, 0].byte().unsqueeze(1)
        reversed_x = x.clone()
        reversed_x[:, 1] += 1
        reversed_x[:, (0, 2)] = reversed_x[:, (2, 0)]

        x = torch.where(missing_head_ind,
                        reversed_x,
                        x)

        lhs = self.embeddings[0](x[:, 0].long())
        rel = self.embeddings[1](x[:, 1].long())
        time = self.embeddings[2](x[:, 3].long())

        lhs = lhs[:, :self.rank], lhs[:, self.rank:]
        rel = rel[:, :self.rank], rel[:, self.rank:]
        time = time[:, :self.rank], time[:, self.rank:]

        right = self.embeddings[0].weight
        right = right[:, :self.rank], right[:, self.rank:]

        scores = (lhs[0] * rel[0] * time[0] - lhs[1] * rel[1] * time[0] -
                  lhs[1] * rel[0] * time[1] - lhs[0] * rel[1] * time[1]) @ right[0].t() + \
                 (lhs[1] * rel[0] * time[0] + lhs[0] * rel[1] * time[0] +
                  lhs[0] * rel[0] * time[1] - lhs[1] * rel[1] * time[1]) @ right[1].t()

        return scores

    def forward_over_time(self, x):
        lhs = self.embeddings[0](x[:, 0])
        rel = self.embeddings[1](x[:, 1])
        rhs = self.embeddings[0](x[:, 2])
        time = self.embeddings[2].weight

        lhs = lhs[:, :self.rank], lhs[:, self.rank:]
        rel = rel[:, :self.rank], rel[:, self.rank:]
        rhs = rhs[:, :self.rank], rhs[:, self.rank:]
        time = time[:, :self.rank], time[:, self.rank:]

        return (
                (lhs[0] * rel[0] * rhs[0] - lhs[1] * rel[1] * rhs[0] -
                 lhs[1] * rel[0] * rhs[1] + lhs[0] * rel[1] * rhs[1]) @ time[0].t() +
                (lhs[1] * rel[0] * rhs[0] - lhs[0] * rel[1] * rhs[0] +
                 lhs[0] * rel[0] * rhs[1] - lhs[1] * rel[1] * rhs[1]) @ time[1].t()
        )


@BaseModel.register(name="hyte")
class HyTEModel(BaseModel):
    def __init__(self, config: Config, dataset: DatasetProcessor, **kwargs):
        super().__init__(config, dataset)

    def forward(self, samples: torch.Tensor, **kwargs):
        # TODO remember to negate the scores with torch.neg(scores)
        raise NotImplementedError


@BaseModel.register(name="atise")
class ATiSEModel(BaseModel):
    def __init__(self, config: Config, dataset: DatasetProcessor, **kwargs):
        super().__init__(config, dataset)

        # TODO(gengyuan) load params before initialize
        self.cmin = self.config.get("model.cmin")
        self.cmax = self.config.get("model.cmax")
        self.emb_dim = self.config.get("model.embedding_dim")

        self.prepare_embedding()

    def prepare_embedding(self):
        num_ent = self.dataset.num_entities()
        num_rel = self.dataset.num_relations()

        self.embedding: Dict[str, nn.Module] = defaultdict(None)

        self.embedding.update({'emb_E': nn.Embedding(num_ent, self.emb_dim, padding_idx=0)})
        self.embedding.update({'emb_E_var': nn.Embedding(num_ent, self.emb_dim, padding_idx=0)})
        self.embedding.update({'emb_R': nn.Embedding(num_rel, self.emb_dim, padding_idx=0)})
        self.embedding.update({'emb_R_var': nn.Embedding(num_rel, self.emb_dim, padding_idx=0)})

        self.embedding.update({'emb_TE': nn.Embedding(num_ent, self.emb_dim, padding_idx=0)})
        self.embedding.update({'alpha_E': nn.Embedding(num_ent, 1, padding_idx=0)})
        self.embedding.update({'beta_E': nn.Embedding(num_ent, self.emb_dim, padding_idx=0)})
        self.embedding.update({'omega_E': nn.Embedding(num_ent, self.emb_dim, padding_idx=0)})

        self.embedding.update({'emb_TR': nn.Embedding(num_rel, self.emb_dim, padding_idx=0)})
        self.embedding.update({'alpha_R': nn.Embedding(num_rel, 1, padding_idx=0)})
        self.embedding.update({'beta_R': nn.Embedding(num_rel, self.emb_dim, padding_idx=0)})
        self.embedding.update({'omega_R': nn.Embedding(num_rel, self.emb_dim, padding_idx=0)})

        self.embedding = nn.ModuleDict(self.embedding)

        r = 6 / np.sqrt(self.emb_dim)
        self.embedding['emb_E'].weight.data.uniform_(-r, r)
        self.embedding['emb_E_var'].weight.data.uniform_(self.cmin, self.cmax)
        self.embedding['emb_R'].weight.data.uniform_(-r, r)
        self.embedding['emb_R_var'].weight.data.uniform_(self.cmin, self.cmax)
        self.embedding['emb_TE'].weight.data.uniform_(-r, r)
        self.embedding['alpha_E'].weight.data.uniform_(0, 0)
        self.embedding['beta_E'].weight.data.uniform_(0, 0)
        self.embedding['omega_E'].weight.data.uniform_(-r, r)
        self.embedding['emb_TR'].weight.data.uniform_(-r, r)
        self.embedding['alpha_R'].weight.data.uniform_(0, 0)
        self.embedding['beta_R'].weight.data.uniform_(0, 0)
        self.embedding['omega_R'].weight.data.uniform_(-r, r)

        self.embedding['emb_E'].weight.data.renorm_(p=2, dim=0, maxnorm=1)
        self.embedding['emb_E_var'].weight.data.uniform_(self.cmin, self.cmax)
        self.embedding['emb_R'].weight.data.renorm_(p=2, dim=0, maxnorm=1)
        self.embedding['emb_R_var'].weight.data.uniform_(self.cmin, self.cmax)
        self.embedding['emb_TE'].weight.data.renorm_(p=2, dim=0, maxnorm=1)
        self.embedding['emb_TR'].weight.data.renorm_(p=2, dim=0, maxnorm=1)

    def forward(self, sample: torch.Tensor):
        bs = sample.size(0)
        # TODO(gengyuan)
        dim = sample.size(1) // (1 + self.config.get("negative_sampling.num_samples"))
        sample = sample.view(-1, dim)

        # TODO(gengyuan) type conversion when feeding the data instead of running the models
        h_i, t_i, r_i, d_i = sample[:, 0].long(), sample[:, 2].long(), sample[:, 1].long(), sample[:, 3]

        pi = 3.14159265358979323846

        h_mean = self.embedding['emb_E'](h_i).view(-1, self.emb_dim) + \
                 d_i.view(-1, 1) * self.embedding['alpha_E'](h_i).view(-1, 1) * self.embedding['emb_TE'](h_i).view(-1,
                                                                                                                   self.emb_dim) \
                 + self.embedding['beta_E'](h_i).view(-1, self.emb_dim) * torch.sin(
            2 * pi * self.embedding['omega_E'](h_i).view(-1, self.emb_dim) * d_i.view(-1, 1))

        t_mean = self.embedding['emb_E'](t_i).view(-1, self.emb_dim) + \
                 d_i.view(-1, 1) * self.embedding['alpha_E'](t_i).view(-1, 1) * self.embedding['emb_TE'](t_i).view(-1,
                                                                                                                   self.emb_dim) \
                 + self.embedding['beta_E'](t_i).view(-1, self.emb_dim) * torch.sin(
            2 * pi * self.embedding['omega_E'](t_i).view(-1, self.emb_dim) * d_i.view(-1, 1))

        r_mean = self.embedding['emb_R'](r_i).view(-1, self.emb_dim) + \
                 d_i.view(-1, 1) * self.embedding['alpha_R'](r_i).view(-1, 1) * self.embedding['emb_TR'](r_i).view(-1,
                                                                                                                   self.emb_dim) \
                 + self.embedding['beta_R'](r_i).view(-1, self.emb_dim) * torch.sin(
            2 * pi * self.embedding['omega_R'](r_i).view(-1, self.emb_dim) * d_i.view(-1, 1))

        h_var = self.embedding['emb_E_var'](h_i).view(-1, self.emb_dim)
        t_var = self.embedding['emb_E_var'](t_i).view(-1, self.emb_dim)
        r_var = self.embedding['emb_R_var'](r_i).view(-1, self.emb_dim)

        out1 = torch.sum((h_var + t_var) / r_var, 1) + torch.sum(((r_mean - h_mean + t_mean) ** 2) / r_var,
                                                                 1) - self.emb_dim
        out2 = torch.sum(r_var / (h_var + t_var), 1) + torch.sum(((h_mean - t_mean - r_mean) ** 2) / (h_var + t_var),
                                                                 1) - self.emb_dim
        scores = (out1 + out2) / 4

        scores = scores.view(bs, -1)

        factors = {
            "renorm": (self.embedding['emb_E'].weight,
                       self.embedding['emb_R'].weight,
                       self.embedding['emb_TE'].weight,
                       self.embedding['emb_TR'].weight),
            "clamp": (self.embedding['emb_E_var'].weight,
                      self.embedding['emb_R_var'].weight)
        }

        return scores, factors

    # TODO(gengyaun):
    # walkaround
    def predict(self, sample: torch.Tensor):
        bs = sample.size(0)
        # TODO(gengyuan)
        dim = sample.size(1) // (self.dataset.num_entities())
        sample = sample.view(-1, dim)

        # TODO(gengyuan) type conversion when feeding the data instead of running the models
        h_i, t_i, r_i, d_i = sample[:, 0].long(), sample[:, 2].long(), sample[:, 1].long(), sample[:, 3]

        pi = 3.14159265358979323846

        h_mean = self.embedding['emb_E'](h_i).view(-1, self.emb_dim) + \
                 d_i.view(-1, 1) * self.embedding['alpha_E'](h_i).view(-1, 1) * self.embedding['emb_TE'](h_i).view(-1,
                                                                                                                   self.emb_dim) \
                 + self.embedding['beta_E'](h_i).view(-1, self.emb_dim) * torch.sin(
            2 * pi * self.embedding['omega_E'](h_i).view(-1, self.emb_dim) * d_i.view(-1, 1))

        t_mean = self.embedding['emb_E'](t_i).view(-1, self.emb_dim) + \
                 d_i.view(-1, 1) * self.embedding['alpha_E'](t_i).view(-1, 1) * self.embedding['emb_TE'](t_i).view(-1,
                                                                                                                   self.emb_dim) \
                 + self.embedding['beta_E'](t_i).view(-1, self.emb_dim) * torch.sin(
            2 * pi * self.embedding['omega_E'](t_i).view(-1, self.emb_dim) * d_i.view(-1, 1))

        r_mean = self.embedding['emb_R'](r_i).view(-1, self.emb_dim) + \
                 d_i.view(-1, 1) * self.embedding['alpha_R'](r_i).view(-1, 1) * self.embedding['emb_TR'](r_i).view(-1,
                                                                                                                   self.emb_dim) \
                 + self.embedding['beta_R'](r_i).view(-1, self.emb_dim) * torch.sin(
            2 * pi * self.embedding['omega_R'](r_i).view(-1, self.emb_dim) * d_i.view(-1, 1))

        h_var = self.embedding['emb_E_var'](h_i).view(-1, self.emb_dim)
        t_var = self.embedding['emb_E_var'](t_i).view(-1, self.emb_dim)
        r_var = self.embedding['emb_R_var'](r_i).view(-1, self.emb_dim)

        out1 = torch.sum((h_var + t_var) / r_var, 1) + torch.sum(((r_mean - h_mean + t_mean) ** 2) / r_var,
                                                                 1) - self.emb_dim
        out2 = torch.sum(r_var / (h_var + t_var), 1) + torch.sum(((h_mean - t_mean - r_mean) ** 2) / (h_var + t_var),
                                                                 1) - self.emb_dim
        scores = (out1 + out2) / 4

        scores = scores.view(bs, -1)

        factors = {
            "renorm": (self.embedding['emb_E'].weight,
                       self.embedding['emb_R'].weight,
                       self.embedding['emb_TE'].weight,
                       self.embedding['emb_TR'].weight),
            "clamp": (self.embedding['emb_E_var'].weight,
                      self.embedding['emb_R_var'].weight)
        }

        return scores, factors


# reference: https://github.com/bsantraigi/TA_TransE/blob/master/model.py
# reference: https://github.com/jimmywangheng/knowledge_representation_pytorch
@BaseModel.register(name="ta_transe")
class TATransEModel(BaseModel):
    def __init__(self, config: Config, dataset: DatasetProcessor, **kwargs):
        super().__init__(config, dataset)

        # model params from files
        self.emb_dim = self.config.get("model.emb_dim")
        self.l1_flag = self.config.get("model.l1_flag")

        self.dropout = torch.nn.Dropout(p=self.config.get("model.dropout"))
        self.lstm = LSTMModel(self.emb_dim, n_layer=1)

        self.prepare_embedding()

    def prepare_embedding(self):
        num_ent = self.dataset.num_entities()
        num_rel = self.dataset.num_relations()
        num_tem = 32  # should be 32

        self.embedding: Dict[str, torch.nn.Embedding] = defaultdict(None)
        self.embedding['ent'] = torch.nn.Embedding(num_ent, self.emb_dim)
        self.embedding['rel'] = torch.nn.Embedding(num_rel, self.emb_dim)
        self.embedding['tem'] = torch.nn.Embedding(num_tem, self.emb_dim)

        self.embedding = nn.ModuleDict(self.embedding)

        for _, emb in self.embedding.items():
            torch.nn.init.xavier_uniform_(emb.weight)
            emb.weight.data.renorm(p=2, dim=1, maxnorm=1)

    def get_rseq(self, rel: torch.LongTensor, tem: torch.LongTensor):

        r_e = self.embedding['rel'](rel)
        r_e = r_e.unsqueeze(0).transpose(0, 1)

        bs = tem.size(0)
        tem_len = tem.size(1)
        tem = tem.contiguous()
        tem = tem.view(bs * tem_len)

        token_e = self.embedding['tem'](tem)
        token_e = token_e.view(bs, tem_len, self.emb_dim)
        seq_e = torch.cat((r_e, token_e), 1)

        hidden_tem = self.lstm(seq_e)
        hidden_tem = hidden_tem[0, :, :]
        rseq_e = hidden_tem

        return rseq_e

    def forward(self, samples: torch.Tensor):
        h, r, t, tem = samples[:, 0].long(), samples[:, 1].long(), samples[:, 2].long(), samples[:, 3:].long()

        h_e = self.embedding['ent'](h)
        t_e = self.embedding['ent'](t)
        rseq_e = self.get_rseq(r, tem)

        h_e = self.dropout(h_e)
        t_e = self.dropout(t_e)
        rseq_e = self.dropout(rseq_e)

        if self.l1_flag:
            scores = torch.neg(torch.sum(torch.abs(h_e + rseq_e - t_e), 1))
        else:
            scores = torch.neg(torch.sum((h_e + rseq_e - t_e) ** 2, 1))

        factors = {
            "norm": (h_e,
                     t_e,
                     rseq_e)
        }

        return scores, factors

    def fit(self, samples: torch.Tensor):
        bs = samples.size(0)
        dim = samples.size(1) // (1 + self.config.get("negative_sampling.num_samples"))

        samples = samples.view(-1, dim)

        scores, factor = self.forward(samples)
        scores = scores.view(bs, -1)

        return scores, factor

    def predict(self, queries: torch.Tensor):
        assert torch.isnan(queries).sum(1).byte().all(), "Either head or tail should be absent."

        bs = queries.size(0)
        dim = queries.size(0)

        candidates = all_candidates_of_ent_queries(queries, self.dataset.num_entities())

        scores, _ = self.forward(candidates)
        scores = scores.view(bs, -1)

        return scores


# reference: https://github.com/bsantraigi/TA_TransE/blob/master/model.py
@BaseModel.register(name="ta_distmult")
class TADistmultModel(BaseModel):
    def __init__(self, config: Config, dataset: DatasetProcessor, **kwargs):
        super().__init__(config, dataset)

        # model params from files
        self.emb_dim = self.config.get("model.emb_dim")
        self.l1_flag = self.config.get("model.l1_flag")

        self.dropout = torch.nn.Dropout(p=self.config.get("model.dropout"))
        self.lstm = LSTMModel(self.emb_dim, n_layer=1)
        self.criterion = nn.Softplus()

        self.prepare_embedding()

    def prepare_embedding(self):
        num_ent = self.dataset.num_entities()
        num_rel = self.dataset.num_relations()
        num_tem = 32  # should be 32

        self.embedding: Dict[str, torch.nn.Embedding] = defaultdict(None)
        self.embedding['ent'] = torch.nn.Embedding(num_ent, self.emb_dim)
        self.embedding['rel'] = torch.nn.Embedding(num_rel, self.emb_dim)
        self.embedding['tem'] = torch.nn.Embedding(num_tem, self.emb_dim)

        self.embedding = nn.ModuleDict(self.embedding)

        for _, emb in self.embedding.items():
            torch.nn.init.xavier_uniform_(emb.weight)
            emb.weight.data.renorm(p=2, dim=1, maxnorm=1)

    def forward(self, samples: torch.Tensor):
        h, r, t, tem = samples[:, 0].long(), samples[:, 1].long(), samples[:, 2].long(), samples[:, 3:].long()

        h_e = self.embedding['ent'](h)
        t_e = self.embedding['ent'](t)
        rseq_e = self.get_rseq(r, tem)

        h_e = self.dropout(h_e)
        t_e = self.dropout(t_e)
        rseq_e = self.dropout(rseq_e)

        scores = torch.sum(h_e * t_e * rseq_e, 1, False)

        factors = {
            "norm": (self.embedding['ent'].weight,
                     self.embedding['rel'].weight,
                     self.embedding['tem'].weight)
        }

        return scores, factors

    def get_rseq(self, rel, tem):
        r_e = self.embedding['rel'](rel)
        r_e = r_e.unsqueeze(0).transpose(0, 1)

        bs = tem.size(0)
        tem_len = tem.size(1)
        tem = tem.contiguous()
        tem = tem.view(bs * tem_len)

        token_e = self.embedding['tem'](tem)
        token_e = token_e.view(bs, tem_len, self.emb_dim)
        seq_e = torch.cat((r_e, token_e), 1)

        hidden_tem = self.lstm(seq_e)
        hidden_tem = hidden_tem[0, :, :]
        rseq_e = hidden_tem

        return rseq_e

    def fit(self, samples: torch.Tensor):
        bs = samples.size(0)
        dim = samples.size(1) // (1 + self.config.get("negative_sampling.num_samples"))

        samples = samples.view(-1, dim)

        scores, factor = self.forward(samples)
        scores = scores.view(bs, -1)

        return scores, factor

    def predict(self, queries: torch.Tensor):
        assert torch.isnan(queries).sum(1).byte().all(), "Either head or tail should be absent."

        bs = queries.size(0)
        dim = queries.size(0)

        candidates = all_candidates_of_ent_queries(queries, self.dataset.num_entities())

        scores, _ = self.forward(candidates)
        scores = scores.view(bs, -1)

        return scores


@BaseModel.register(name="ttranse")
class TTransEModel(BaseModel):
    def __init__(self, config: Config, dataset: DatasetProcessor, **kwargs):
        super().__init__(config, dataset)

        # model params from files
        self.emb_dim = self.config.get("model.emb_dim")
        self.l1_flag = self.config.get("model.l1_flag")

        self.prepare_embedding()

    def prepare_embedding(self):
        num_ent = self.dataset.num_entities()
        num_rel = self.dataset.num_relations()
        num_tem = self.dataset.num_timestamps()

        self.embedding: Dict[str, torch.nn.Embedding] = defaultdict(None)
        self.embedding['ent'] = torch.nn.Embedding(num_ent, self.emb_dim)
        self.embedding['rel'] = torch.nn.Embedding(num_rel, self.emb_dim)
        self.embedding['tem'] = torch.nn.Embedding(num_tem, self.emb_dim)

        self.embedding = nn.ModuleDict(self.embedding)

        for _, emb in self.embedding.items():
            torch.nn.init.xavier_uniform_(emb.weight)
            emb.weight.data.renorm(p=2, dim=1, maxnorm=1)

    def forward(self, samples, **kwargs):
        h, r, t, tem = samples[:, 0].long(), samples[:, 1].long(), samples[:, 2].long(), samples[:, 3].long()

        h_e = self.embedding['ent'](h)
        t_e = self.embedding['ent'](t)
        r_e = self.embedding['rel'](r)
        tem_e = self.embedding['tem'](tem)

        if self.l1_flag:
<<<<<<< HEAD
            scores = torch.sum(torch.abs(h_e + r_e + tem_e - t_e), dim=1)
            # scores = -torch.sum(torch.abs(h_e + r_e + tem_e - t_e), dim=1)
        else:
            scores = torch.sum((h_e + r_e + tem_e - t_e) ** 2, dim=1)
            # scores = -torch.sum((h_e + r_e + tem_e - t_e) ** 2, dim=1)
=======
            scores = torch.neg(torch.sum(torch.abs(h_e + r_e + tem_e - t_e), dim=1))
        else:
            scores = torch.neg(torch.sum((h_e + r_e + tem_e - t_e) ** 2, dim=1))
>>>>>>> 41c0e7f3

        factors = {
            "norm": (h_e,
                     t_e,
                     r_e,
                     tem_e)
        }

        return scores, factors

    def fit(self, samples: torch.Tensor):
        bs = samples.size(0)
        dim = samples.size(1) // (1 + self.config.get("negative_sampling.num_samples"))

        samples = samples.view(-1, dim)

        scores, factor = self.forward(samples)
        scores = scores.view(bs, -1)

        return scores, factor

    def predict(self, queries: torch.Tensor):
        assert torch.isnan(queries).sum(1).byte().all(), "Either head or tail should be absent."

        bs = queries.size(0)
        dim = queries.size(0)

        candidates = all_candidates_of_ent_queries(queries, self.dataset.num_entities())

        scores, _ = self.forward(candidates)
        scores = scores.view(bs, -1)

        return scores<|MERGE_RESOLUTION|>--- conflicted
+++ resolved
@@ -81,8 +81,6 @@
 class DeSimplEModel(BaseModel):
     def __init__(self, config: Config, dataset: DatasetProcessor, **kwargs):
         super().__init__(config, dataset)
-
-        self.dropout = torch.nn.Dropout(p=self.config.get('model.dropout'))
 
         self.prepare_embedding()
 
@@ -249,8 +247,10 @@
 
         h_emb1, r_emb1, t_emb1, h_emb2, r_emb2, t_emb2 = self.get_embedding(head, rel, tail, year, month, day)
 
+        p = self.config.get('model.dropout')
+
         scores = ((h_emb1 * r_emb1) * t_emb1 + (h_emb2 * r_emb2) * t_emb2) / 2.0
-        scores = self.dropout(scores)
+        scores = F.dropout(scores, p=p, training=self.training)  # TODO training
         scores = torch.sum(scores, dim=1)
 
         return scores, None
@@ -571,8 +571,9 @@
         # model params from files
         self.emb_dim = self.config.get("model.emb_dim")
         self.l1_flag = self.config.get("model.l1_flag")
-
-        self.dropout = torch.nn.Dropout(p=self.config.get("model.dropout"))
+        self.p = self.config.get("model.p")
+
+        self.dropout = torch.nn.Dropout(p=self.p)
         self.lstm = LSTMModel(self.emb_dim, n_layer=1)
 
         self.prepare_embedding()
@@ -671,8 +672,9 @@
         # model params from files
         self.emb_dim = self.config.get("model.emb_dim")
         self.l1_flag = self.config.get("model.l1_flag")
-
-        self.dropout = torch.nn.Dropout(p=self.config.get("model.dropout"))
+        self.p = self.config.get("model.p")
+
+        self.dropout = torch.nn.Dropout(p=self.p)
         self.lstm = LSTMModel(self.emb_dim, n_layer=1)
         self.criterion = nn.Softplus()
 
@@ -795,17 +797,9 @@
         tem_e = self.embedding['tem'](tem)
 
         if self.l1_flag:
-<<<<<<< HEAD
-            scores = torch.sum(torch.abs(h_e + r_e + tem_e - t_e), dim=1)
-            # scores = -torch.sum(torch.abs(h_e + r_e + tem_e - t_e), dim=1)
-        else:
-            scores = torch.sum((h_e + r_e + tem_e - t_e) ** 2, dim=1)
-            # scores = -torch.sum((h_e + r_e + tem_e - t_e) ** 2, dim=1)
-=======
             scores = torch.neg(torch.sum(torch.abs(h_e + r_e + tem_e - t_e), dim=1))
         else:
             scores = torch.neg(torch.sum((h_e + r_e + tem_e - t_e) ** 2, dim=1))
->>>>>>> 41c0e7f3
 
         factors = {
             "norm": (h_e,
