from tkge.models.loss import Loss
from tkge.common.config import Config
from tkge.common.paramtype import *

import torch
import torch.nn.functional as F


@Loss.register(name="log_rank_loss")
class LogRankLoss(Loss):
    device = DeviceParam(name='device', default_value='cuda')
    gamma = NumberParam(name='gamma', default_value=120)
    temp = NumberParam(name='temp', default_value=0.5)

<<<<<<< HEAD
        self._device = config.get("task.device_type")
=======
    def __init__(self, config: Config, **kwargs):
        super().__init__(config)
>>>>>>> 41c0e7f3

        self.device = self.config.get('task.device')
        self.gamma = self.config.get('train.loss.gamma')
        self.temp = self.config.get('train.loss.temp')

        self._loss = torch.nn.SoftMarginLoss(**kwargs)

    def __call__(self, scores: torch.Tensor, labels: torch.Tensor, **kwargs):
        # TODO(gengyuan) kvsall not suppoorted
        batch_size = scores.size(0)

        # as matrix
        scores = self.gamma - scores

        scores_pos = scores[:, 0]
        scores_neg = scores[:, 1:]

        p = F.softmax(self.temp * scores_neg, dim=1)  # TODO(gengyuan) why dim=1
        loss_pos = torch.sum(F.softplus(-1 * scores_pos))
        loss_neg = torch.sum(p * F.softplus(scores_neg))
        loss = (loss_pos + loss_neg) / 2 / batch_size

        return loss

    # def _parse_config(self):
    #     load_default = self.config.get("global.load_default")
    #
    #     for k, v in self.fields_mapping.items():
    #         setattr(self, k, self.config.get(v))<|MERGE_RESOLUTION|>--- conflicted
+++ resolved
@@ -12,12 +12,8 @@
     gamma = NumberParam(name='gamma', default_value=120)
     temp = NumberParam(name='temp', default_value=0.5)
 
-<<<<<<< HEAD
-        self._device = config.get("task.device_type")
-=======
     def __init__(self, config: Config, **kwargs):
         super().__init__(config)
->>>>>>> 41c0e7f3
 
         self.device = self.config.get('task.device')
         self.gamma = self.config.get('train.loss.gamma')
