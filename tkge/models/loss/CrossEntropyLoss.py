--- conflicted
+++ resolved
@@ -12,13 +12,8 @@
     def __init__(self, config: Config):
         super().__init__(config)
 
-<<<<<<< HEAD
-        self._device = config.get("task.device_type")
-        self._train_type = config.get("train.type")
-=======
         self.device = self.config.get('task.device')
 
->>>>>>> 41c0e7f3
         self._loss = torch.nn.CrossEntropyLoss()
 
     def __call__(self, scores, labels, **kwargs):
