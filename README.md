<!-- TABLE OF CONTENTS -->
<details open="open">
  <summary>Table of Contents</summary>
  <ol>
    <li>
      <a href="#about-the-project">About The Project</a>
    </li>
    <li>
      <a href="#getting-started">Getting Started</a>
      <ul>
        <li><a href="#prerequisites">Prerequisites</a></li>
        <li><a href="#installation">Installation</a></li>
      </ul>
    </li>
    <li><a href="#usage">Usage</a></li>\
    <li><a href="#license">License</a></li>
    <li><a href="#contact">Contact</a></li>
    <li><a href="#acknowledgements">Acknowledgements</a></li>
  </ol>
</details>

<!-- ABOUT THE PROJECT -->
## About The Project

A framework for learning-based temporal knowledge graph embedding. This framework should be the very ##first## one for temporal knowledge graph embedding tasks, 
under which you can be free from the nuisance, e.g. data processing, training configuring, hyperparameter tuning metrics evaluating, and the like.

Here's why:
* All the experiments should be reproducible and comparable under a unified framework particularly for temporal knowledge graph embedding.
* Hyper-parameter searching and model tuning should be least pivotal when training new models.






<!-- GETTING STARTED -->
## Getting Started

This is an example of how you may give instructions on setting up your project locally.
To get a local copy up and running follow these simple example steps.

### Prerequisites
<<<<<<< HEAD

=======
>>>>>>> e720a1ab
* python3
* pytorch
* pyyaml
* numba
* arrow

<<<<<<< HEAD



### Installation

1. git clone the repo to your local directory.
2. Make sure to provide an environemnt with all the prequisites listet above.

=======
### Installation
1. Set up your python environment with e.g. [conda](https://conda.io/projects/conda/en/latest/user-guide/getting-started.html) (see prerequisites).
2. Clone the repo to your local directory via `git clone https://github.com/TemporalKGTeam/tkg-framework.git` or download the zip.
>>>>>>> e720a1ab

<!-- USAGE EXAMPLES -->
## Usage

<<<<<<< HEAD
1. Edit the `config-default.yaml` file with the configuration you like to train (see comments of the file for further information about supported models and hyperparameters).
2. Make sure to specify:
    1. Path to datasets (`tkg-framework/data` as default)
    2. Path for logging (tkg-framework will create it, if not already exist)
    3. Path for model checkpoints (tkg-framework will create it, if not already exist)
    4. Model & hyperparameters (see comments in `config-default.yaml` for more information)
3. Run the framework with the following commands:
    ```
    # definition
    python tkge.py [train, eval] [--config <config-file>] 
    
    # examples 
    # test a model
    python tkge.py train --config config-default.yaml
    
    # eval a model
    python tkge.py eval --config config-default.yaml
    ```



=======
### Run options
There are 4 different options to run the tkg-framework:
1. Training of a model
2. Resumption of training of a model
3. Evaluation of a trained model
4. Search of an appropriate hyperparameter setting for a model
 ```
 # 1. & 2. train a model
 python tkge.py train --config config-default.yaml

 # 3. evaluate a model
 python tkge.py eval --config config-default.yaml
 
 # 4. search for appropriate setting of a model
 python tkge.py search --config config-default.yaml
 ```

### Execution environment
You just need to specify an execution directory in the config file where all the checkpoints and logfiles of the executions will be maintained automatically.<br>
If you do not specify any directory in the config file, the execution directory tkg-framework/execution/ will be created automatically inside the tkg-framework directory.<br>
In the config file:
```
# maintain checkpoints and logfiles in a specified directory
console:
  execution_dir: path/to/directory
  
# maintain checkpoints and logfiles in the default directory (i.e. tkg-framework/execution)
console:
  execution_dir: ~
```
If you execute a train task with a given configuration for the first time, you'll find the results in:<br><br>
`path/to/<execution_directory>/<execution-type>/<model-type>/<execution-id>/log`<br>
`path/to/<execution_directory>/<execution-type>/<model-type>/<execution-id>/ckpt`
- `<execution-directory>` is the specified (or default) execution directory.
- `<execution-type>` is the specified task (train, eval, search).
- `<model-type>` is the specified model type/name (e.g. ttranse).
- `<execution-id>` is a unique id for the execution. This can be used to resume the training for a model with the same configuration.
- `log` maintains the logfiles identified by the start timestamp of the execution (useful for training resumption so one can differ between the different executions).
- `ckpt` maintains the checkpoints of a model identified by the epoch number.
>>>>>>> e720a1ab

<!-- LICENSE -->
## License

Distributed under the MIT License. See `LICENSE` for more information.



<!-- CONTACT -->
## Contact

Gengyuan Zhang - gengyuanmax@gmail.com




<!-- ACKNOWLEDGEMENTS -->
## Acknowledgements
* [PyKEEN](https://github.com/pykeen/pykeen)
* [AllenNLP](https://github.com/allenai/allennlp)
* [LibKGE](https://github.com/uma-pi1/kge)<|MERGE_RESOLUTION|>--- conflicted
+++ resolved
@@ -41,57 +41,19 @@
 To get a local copy up and running follow these simple example steps.
 
 ### Prerequisites
-<<<<<<< HEAD
-
-=======
->>>>>>> e720a1ab
 * python3
 * pytorch
 * pyyaml
 * numba
 * arrow
 
-<<<<<<< HEAD
-
-
-
-### Installation
-
-1. git clone the repo to your local directory.
-2. Make sure to provide an environemnt with all the prequisites listet above.
-
-=======
 ### Installation
 1. Set up your python environment with e.g. [conda](https://conda.io/projects/conda/en/latest/user-guide/getting-started.html) (see prerequisites).
 2. Clone the repo to your local directory via `git clone https://github.com/TemporalKGTeam/tkg-framework.git` or download the zip.
->>>>>>> e720a1ab
 
 <!-- USAGE EXAMPLES -->
 ## Usage
 
-<<<<<<< HEAD
-1. Edit the `config-default.yaml` file with the configuration you like to train (see comments of the file for further information about supported models and hyperparameters).
-2. Make sure to specify:
-    1. Path to datasets (`tkg-framework/data` as default)
-    2. Path for logging (tkg-framework will create it, if not already exist)
-    3. Path for model checkpoints (tkg-framework will create it, if not already exist)
-    4. Model & hyperparameters (see comments in `config-default.yaml` for more information)
-3. Run the framework with the following commands:
-    ```
-    # definition
-    python tkge.py [train, eval] [--config <config-file>] 
-    
-    # examples 
-    # test a model
-    python tkge.py train --config config-default.yaml
-    
-    # eval a model
-    python tkge.py eval --config config-default.yaml
-    ```
-
-
-
-=======
 ### Run options
 There are 4 different options to run the tkg-framework:
 1. Training of a model
@@ -131,7 +93,6 @@
 - `<execution-id>` is a unique id for the execution. This can be used to resume the training for a model with the same configuration.
 - `log` maintains the logfiles identified by the start timestamp of the execution (useful for training resumption so one can differ between the different executions).
 - `ckpt` maintains the checkpoints of a model identified by the epoch number.
->>>>>>> e720a1ab
 
 <!-- LICENSE -->
 ## License
